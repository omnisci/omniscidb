/*
 * Copyright 2017 MapD Technologies, Inc.
 *
 * Licensed under the Apache License, Version 2.0 (the "License");
 * you may not use this file except in compliance with the License.
 * You may obtain a copy of the License at
 *
 *     http://www.apache.org/licenses/LICENSE-2.0
 *
 * Unless required by applicable law or agreed to in writing, software
 * distributed under the License is distributed on an "AS IS" BASIS,
 * WITHOUT WARRANTIES OR CONDITIONS OF ANY KIND, either express or implied.
 * See the License for the specific language governing permissions and
 * limitations under the License.
 */

/**
 * @file    ResultSetIteration.cpp
 * @author  Alex Suhan <alex@mapd.com>
 * @brief   Iteration part of the row set interface.
 *
 * Copyright (c) 2014 MapD Technologies, Inc.  All rights reserved.
 */

#include "../Shared/geo_types.h"
#include "../Shared/likely.h"
#include "Execute.h"
#include "ParserNode.h"
#include "QueryEngine/TargetValue.h"
#include "ResultSet.h"
#include "ResultSetGeoSerialization.h"
#include "RuntimeFunctions.h"
#include "Shared/SqlTypesLayout.h"
#include "Shared/sqltypes.h"
#include "TypePunning.h"

#include <memory>
#include <utility>

namespace {

// Interprets ptr1, ptr2 as the sum and count pair used for AVG.
TargetValue make_avg_target_value(const int8_t* ptr1,
                                  const int8_t compact_sz1,
                                  const int8_t* ptr2,
                                  const int8_t compact_sz2,
                                  const TargetInfo& target_info) {
  int64_t sum{0};
  CHECK(target_info.agg_kind == kAVG);
  const bool float_argument_input = takes_float_argument(target_info);
  const auto actual_compact_sz1 = float_argument_input ? sizeof(float) : compact_sz1;
  if (target_info.agg_arg_type.is_integer() || target_info.agg_arg_type.is_decimal()) {
    sum = read_int_from_buff(ptr1, actual_compact_sz1);
  } else if (target_info.agg_arg_type.is_fp()) {
    switch (actual_compact_sz1) {
      case 8: {
        double d = *reinterpret_cast<const double*>(ptr1);
        sum = *reinterpret_cast<const int64_t*>(may_alias_ptr(&d));
        break;
      }
      case 4: {
        double d = *reinterpret_cast<const float*>(ptr1);
        sum = *reinterpret_cast<const int64_t*>(may_alias_ptr(&d));
        break;
      }
      default:
        CHECK(false);
    }
  } else {
    CHECK(false);
  }
  const auto count = read_int_from_buff(ptr2, compact_sz2);
  return pair_to_double({sum, count}, target_info.sql_type, false);
}

// Given the entire buffer for the result set, buff, finds the beginning of the
// column for slot_idx. Only makes sense for column-wise representation.
const int8_t* advance_col_buff_to_slot(const int8_t* buff,
                                       const QueryMemoryDescriptor& query_mem_desc,
                                       const std::vector<TargetInfo>& targets,
                                       const size_t slot_idx,
                                       const bool separate_varlen_storage) {
  auto crt_col_ptr = get_cols_ptr(buff, query_mem_desc);
  const auto buffer_col_count = query_mem_desc.getBufferColSlotCount();
  size_t agg_col_idx{0};
  for (size_t target_idx = 0; target_idx < targets.size(); ++target_idx) {
    if (agg_col_idx == slot_idx) {
      return crt_col_ptr;
    }
    CHECK_LT(agg_col_idx, buffer_col_count);
    const auto& agg_info = targets[target_idx];
    crt_col_ptr =
        advance_to_next_columnar_target_buff(crt_col_ptr, query_mem_desc, agg_col_idx);
    if (agg_info.is_agg && agg_info.agg_kind == kAVG) {
      if (agg_col_idx + 1 == slot_idx) {
        return crt_col_ptr;
      }
      crt_col_ptr = advance_to_next_columnar_target_buff(
          crt_col_ptr, query_mem_desc, agg_col_idx + 1);
    }
    agg_col_idx = advance_slot(agg_col_idx, agg_info, separate_varlen_storage);
  }
  CHECK(false);
  return nullptr;
}
}  // namespace

// Gets the byte offset, starting from the beginning of the row targets buffer, of
// the value in position slot_idx (only makes sense for row-wise representation).
size_t get_byteoff_of_slot(const size_t slot_idx,
                           const QueryMemoryDescriptor& query_mem_desc) {
  return query_mem_desc.getPaddedColWidthForRange(0, slot_idx);
}

std::vector<TargetValue> ResultSet::getRowAt(
    const size_t global_entry_idx,
    const bool translate_strings,
    const bool decimal_to_double,
    const bool fixup_count_distinct_pointers,
    const std::vector<bool>& targets_to_skip /* = {}*/) const {
  const auto storage_lookup_result =
      fixup_count_distinct_pointers
          ? StorageLookupResult{storage_.get(), global_entry_idx, 0}
          : findStorage(global_entry_idx);
  const auto storage = storage_lookup_result.storage_ptr;
  const auto local_entry_idx = storage_lookup_result.fixedup_entry_idx;
  if (!fixup_count_distinct_pointers && storage->isEmptyEntry(local_entry_idx)) {
    return {};
  }

  const auto buff = storage->buff_;
  CHECK(buff);
  std::vector<TargetValue> row;
  size_t agg_col_idx = 0;
  int8_t* rowwise_target_ptr{nullptr};
  int8_t* keys_ptr{nullptr};
  const int8_t* crt_col_ptr{nullptr};
  if (query_mem_desc_.didOutputColumnar()) {
    keys_ptr = buff;
    crt_col_ptr = get_cols_ptr(buff, storage->query_mem_desc_);
  } else {
    keys_ptr = row_ptr_rowwise(buff, query_mem_desc_, local_entry_idx);
    const auto key_bytes_with_padding =
        align_to_int64(get_key_bytes_rowwise(query_mem_desc_));
    rowwise_target_ptr = keys_ptr + key_bytes_with_padding;
  }
  for (size_t target_idx = 0; target_idx < storage_->targets_.size(); ++target_idx) {
    const auto& agg_info = storage_->targets_[target_idx];
    if (query_mem_desc_.didOutputColumnar()) {
      if (UNLIKELY(!targets_to_skip.empty())) {
        row.push_back(!targets_to_skip[target_idx]
                          ? getTargetValueFromBufferColwise(crt_col_ptr,
                                                            keys_ptr,
                                                            storage->query_mem_desc_,
                                                            local_entry_idx,
                                                            global_entry_idx,
                                                            agg_info,
                                                            target_idx,
                                                            agg_col_idx,
                                                            translate_strings,
                                                            decimal_to_double)
                          : nullptr);
      } else {
        row.push_back(getTargetValueFromBufferColwise(crt_col_ptr,
                                                      keys_ptr,
                                                      storage->query_mem_desc_,
                                                      local_entry_idx,
                                                      global_entry_idx,
                                                      agg_info,
                                                      target_idx,
                                                      agg_col_idx,
                                                      translate_strings,
                                                      decimal_to_double));
      }
      crt_col_ptr = advance_target_ptr_col_wise(crt_col_ptr,
                                                agg_info,
                                                agg_col_idx,
                                                storage->query_mem_desc_,
                                                separate_varlen_storage_valid_);
    } else {
      if (UNLIKELY(!targets_to_skip.empty())) {
        row.push_back(!targets_to_skip[target_idx]
                          ? getTargetValueFromBufferRowwise(rowwise_target_ptr,
                                                            keys_ptr,
                                                            global_entry_idx,
                                                            agg_info,
                                                            target_idx,
                                                            agg_col_idx,
                                                            translate_strings,
                                                            decimal_to_double,
                                                            fixup_count_distinct_pointers)
                          : nullptr);
      } else {
        row.push_back(getTargetValueFromBufferRowwise(rowwise_target_ptr,
                                                      keys_ptr,
                                                      global_entry_idx,
                                                      agg_info,
                                                      target_idx,
                                                      agg_col_idx,
                                                      translate_strings,
                                                      decimal_to_double,
                                                      fixup_count_distinct_pointers));
      }
      rowwise_target_ptr = advance_target_ptr_row_wise(rowwise_target_ptr,
                                                       agg_info,
                                                       agg_col_idx,
                                                       query_mem_desc_,
                                                       separate_varlen_storage_valid_);
    }
    agg_col_idx = advance_slot(agg_col_idx, agg_info, separate_varlen_storage_valid_);
  }

  return row;
}

TargetValue ResultSet::getRowAt(const size_t row_idx,
                                const size_t col_idx,
                                const bool translate_strings,
                                const bool decimal_to_double /* = true */) const {
  std::lock_guard<std::mutex> lock(row_iteration_mutex_);
  moveToBegin();
  for (size_t i = 0; i < row_idx; ++i) {
    auto crt_row = getNextRowUnlocked(translate_strings, decimal_to_double);
    CHECK(!crt_row.empty());
  }
  auto crt_row = getNextRowUnlocked(translate_strings, decimal_to_double);
  CHECK(!crt_row.empty());
  return crt_row[col_idx];
}

OneIntegerColumnRow ResultSet::getOneColRow(const size_t global_entry_idx) const {
  const auto storage_lookup_result = findStorage(global_entry_idx);
  const auto storage = storage_lookup_result.storage_ptr;
  const auto local_entry_idx = storage_lookup_result.fixedup_entry_idx;
  if (storage->isEmptyEntry(local_entry_idx)) {
    return {0, false};
  }
  const auto buff = storage->buff_;
  CHECK(buff);
  CHECK(!query_mem_desc_.didOutputColumnar());
  const auto keys_ptr = row_ptr_rowwise(buff, query_mem_desc_, local_entry_idx);
  const auto key_bytes_with_padding =
      align_to_int64(get_key_bytes_rowwise(query_mem_desc_));
  const auto rowwise_target_ptr = keys_ptr + key_bytes_with_padding;
  const auto tv = getTargetValueFromBufferRowwise(rowwise_target_ptr,
                                                  keys_ptr,
                                                  global_entry_idx,
                                                  targets_.front(),
                                                  0,
                                                  0,
                                                  false,
                                                  false,
                                                  false);
  const auto scalar_tv = boost::get<ScalarTargetValue>(&tv);
  CHECK(scalar_tv);
  const auto ival_ptr = boost::get<int64_t>(scalar_tv);
  CHECK(ival_ptr);
  return {*ival_ptr, true};
}

std::vector<TargetValue> ResultSet::getRowAt(const size_t logical_index) const {
  if (logical_index >= entryCount()) {
    return {};
  }
  const auto entry_idx =
      permutation_.empty() ? logical_index : permutation_[logical_index];
  return getRowAt(entry_idx, true, false, false);
}

std::vector<TargetValue> ResultSet::getRowAtNoTranslations(
    const size_t logical_index,
    const std::vector<bool>& targets_to_skip /* = {}*/) const {
  if (logical_index >= entryCount()) {
    return {};
  }
  const auto entry_idx =
      permutation_.empty() ? logical_index : permutation_[logical_index];
  return getRowAt(entry_idx, false, false, false, targets_to_skip);
}

bool ResultSet::isRowAtEmpty(const size_t logical_index) const {
  if (logical_index >= entryCount()) {
    return true;
  }
  const auto entry_idx =
      permutation_.empty() ? logical_index : permutation_[logical_index];
  const auto storage_lookup_result = findStorage(entry_idx);
  const auto storage = storage_lookup_result.storage_ptr;
  const auto local_entry_idx = storage_lookup_result.fixedup_entry_idx;
  return storage->isEmptyEntry(local_entry_idx);
}

std::vector<TargetValue> ResultSet::getNextRow(const bool translate_strings,
                                               const bool decimal_to_double) const {
  std::lock_guard<std::mutex> lock(row_iteration_mutex_);
  if (!storage_ && !just_explain_) {
    return {};
  }
  return getNextRowUnlocked(translate_strings, decimal_to_double);
}

std::vector<TargetValue> ResultSet::getNextRowUnlocked(
    const bool translate_strings,
    const bool decimal_to_double) const {
  if (just_explain_) {
    if (fetched_so_far_) {
      return {};
    }
    fetched_so_far_ = 1;
    return {explanation_};
  }
  while (fetched_so_far_ < drop_first_) {
    const auto row = getNextRowImpl(translate_strings, decimal_to_double);
    if (row.empty()) {
      return row;
    }
  }
  return getNextRowImpl(translate_strings, decimal_to_double);
}

std::vector<TargetValue> ResultSet::getNextRowImpl(const bool translate_strings,
                                                   const bool decimal_to_double) const {
  auto entry_buff_idx = advanceCursorToNextEntry();
  if (keep_first_ && fetched_so_far_ >= drop_first_ + keep_first_) {
    return {};
  }

  if (crt_row_buff_idx_ >= entryCount()) {
    CHECK_EQ(entryCount(), crt_row_buff_idx_);
    return {};
  }
  auto row = getRowAt(entry_buff_idx, translate_strings, decimal_to_double, false);
  CHECK(!row.empty());
  ++crt_row_buff_idx_;
  ++fetched_so_far_;

  return row;
}

namespace {

const int8_t* columnar_elem_ptr(const size_t entry_idx,
                                const int8_t* col1_ptr,
                                const int8_t compact_sz1) {
  return col1_ptr + compact_sz1 * entry_idx;
}

int64_t int_resize_cast(const int64_t ival, const size_t sz) {
  switch (sz) {
    case 8:
      return ival;
    case 4:
      return static_cast<int32_t>(ival);
    case 2:
      return static_cast<int16_t>(ival);
    case 1:
      return static_cast<int8_t>(ival);
    default:
      UNREACHABLE();
  }
  UNREACHABLE();
  return 0;
}

}  // namespace

void ResultSet::RowWiseTargetAccessor::initializeOffsetsForStorage() {
  // Compute offsets for base storage and all appended storage
  for (size_t storage_idx = 0; storage_idx < result_set_->appended_storage_.size() + 1;
       ++storage_idx) {
    offsets_for_storage_.emplace_back();

    const int8_t* rowwise_target_ptr{0};

    size_t agg_col_idx = 0;
    for (size_t target_idx = 0; target_idx < result_set_->storage_->targets_.size();
         ++target_idx) {
      const auto& agg_info = result_set_->storage_->targets_[target_idx];

      auto ptr1 = rowwise_target_ptr;
      const auto compact_sz1 =
          result_set_->query_mem_desc_.getPaddedSlotWidthBytes(agg_col_idx)
              ? result_set_->query_mem_desc_.getPaddedSlotWidthBytes(agg_col_idx)
              : key_width_;

      const int8_t* ptr2{nullptr};
      int8_t compact_sz2{0};
      if ((agg_info.is_agg && agg_info.agg_kind == kAVG)) {
        ptr2 = ptr1 + compact_sz1;
        compact_sz2 =
            result_set_->query_mem_desc_.getPaddedSlotWidthBytes(agg_col_idx + 1);
      } else if (is_real_str_or_array(agg_info)) {
        ptr2 = ptr1 + compact_sz1;
        if (!result_set_->separate_varlen_storage_valid_) {
          // None encoded strings explicitly attached to ResultSetStorage do not have a
          // second slot in the QueryMemoryDescriptor col width vector
          compact_sz2 =
              result_set_->query_mem_desc_.getPaddedSlotWidthBytes(agg_col_idx + 1);
        }
      }
      offsets_for_storage_[storage_idx].push_back(
          TargetOffsets{ptr1,
                        static_cast<size_t>(compact_sz1),
                        ptr2,
                        static_cast<size_t>(compact_sz2)});
      rowwise_target_ptr =
          advance_target_ptr_row_wise(rowwise_target_ptr,
                                      agg_info,
                                      agg_col_idx,
                                      result_set_->query_mem_desc_,
                                      result_set_->separate_varlen_storage_valid_);

      agg_col_idx = advance_slot(
          agg_col_idx, agg_info, result_set_->separate_varlen_storage_valid_);
    }
    CHECK_EQ(offsets_for_storage_[storage_idx].size(),
             result_set_->storage_->targets_.size());
  }
}

InternalTargetValue ResultSet::RowWiseTargetAccessor::getColumnInternal(
    const int8_t* buff,
    const size_t entry_idx,
    const size_t target_logical_idx,
    const StorageLookupResult& storage_lookup_result) const {
  CHECK(buff);
  const int8_t* rowwise_target_ptr{nullptr};
  const int8_t* keys_ptr{nullptr};

  const size_t storage_idx = storage_lookup_result.storage_idx;

  CHECK_LT(storage_idx, offsets_for_storage_.size());
  CHECK_LT(target_logical_idx, offsets_for_storage_[storage_idx].size());

  const auto& offsets_for_target = offsets_for_storage_[storage_idx][target_logical_idx];
  const auto& agg_info = result_set_->storage_->targets_[target_logical_idx];

  keys_ptr = get_rowwise_ptr(buff, entry_idx);
  rowwise_target_ptr = keys_ptr + key_bytes_with_padding_;
  auto ptr1 = rowwise_target_ptr + reinterpret_cast<size_t>(offsets_for_target.ptr1);
  if (result_set_->query_mem_desc_.targetGroupbyIndicesSize() > 0) {
    if (result_set_->query_mem_desc_.getTargetGroupbyIndex(target_logical_idx) >= 0) {
      ptr1 = keys_ptr +
             result_set_->query_mem_desc_.getTargetGroupbyIndex(target_logical_idx) *
                 key_width_;
    }
  }
  const auto i1 =
      result_set_->lazyReadInt(read_int_from_buff(ptr1, offsets_for_target.compact_sz1),
                               target_logical_idx,
                               storage_lookup_result);

  if (agg_info.is_agg && agg_info.agg_kind == kAVG) {
    CHECK(offsets_for_target.ptr2);
    const auto ptr2 =
        rowwise_target_ptr + reinterpret_cast<size_t>(offsets_for_target.ptr2);
    const auto i2 = read_int_from_buff(ptr2, offsets_for_target.compact_sz2);
    return InternalTargetValue(i1, i2);
  } else {
    if (agg_info.sql_type.is_string() &&
        agg_info.sql_type.get_compression() == kENCODING_NONE) {
      CHECK(!agg_info.is_agg);
      if (!result_set_->lazy_fetch_info_.empty()) {
        CHECK_LT(target_logical_idx, result_set_->lazy_fetch_info_.size());
        const auto& col_lazy_fetch = result_set_->lazy_fetch_info_[target_logical_idx];
        if (col_lazy_fetch.is_lazily_fetched) {
          return InternalTargetValue(reinterpret_cast<const std::string*>(i1));
        }
      }
      if (result_set_->separate_varlen_storage_valid_) {
        if (i1 < 0) {
          CHECK_EQ(-1, i1);
          return InternalTargetValue(static_cast<const std::string*>(nullptr));
        }
        CHECK_LT(storage_lookup_result.storage_idx,
                 result_set_->serialized_varlen_buffer_.size());
        const auto& varlen_buffer_for_fragment =
            result_set_->serialized_varlen_buffer_[storage_lookup_result.storage_idx];
        CHECK_LT(static_cast<size_t>(i1), varlen_buffer_for_fragment.size());
        return InternalTargetValue(&varlen_buffer_for_fragment[i1]);
      }
      CHECK(offsets_for_target.ptr2);
      const auto ptr2 =
          rowwise_target_ptr + reinterpret_cast<size_t>(offsets_for_target.ptr2);
      const auto str_len = read_int_from_buff(ptr2, offsets_for_target.compact_sz2);
      CHECK_GE(str_len, 0);
      return result_set_->getVarlenOrderEntry(i1, str_len);
    }
    return InternalTargetValue(
        agg_info.sql_type.is_fp()
            ? i1
            : int_resize_cast(i1, agg_info.sql_type.get_logical_size()));
  }
}

void ResultSet::ColumnWiseTargetAccessor::initializeOffsetsForStorage() {
  // Compute offsets for base storage and all appended storage
  const auto key_width = result_set_->query_mem_desc_.getEffectiveKeyWidth();
  for (size_t storage_idx = 0; storage_idx < result_set_->appended_storage_.size() + 1;
       ++storage_idx) {
    offsets_for_storage_.emplace_back();

    const int8_t* buff = storage_idx == 0
                             ? result_set_->storage_->buff_
                             : result_set_->appended_storage_[storage_idx - 1]->buff_;
    CHECK(buff);

    const auto& crt_query_mem_desc =
        storage_idx == 0
            ? result_set_->storage_->query_mem_desc_
            : result_set_->appended_storage_[storage_idx - 1]->query_mem_desc_;
    const int8_t* crt_col_ptr = get_cols_ptr(buff, crt_query_mem_desc);

    size_t agg_col_idx = 0;
    for (size_t target_idx = 0; target_idx < result_set_->storage_->targets_.size();
         ++target_idx) {
      const auto& agg_info = result_set_->storage_->targets_[target_idx];

      const auto compact_sz1 =
          crt_query_mem_desc.getPaddedSlotWidthBytes(agg_col_idx)
              ? crt_query_mem_desc.getPaddedSlotWidthBytes(agg_col_idx)
              : key_width;

      const auto next_col_ptr = advance_to_next_columnar_target_buff(
          crt_col_ptr, crt_query_mem_desc, agg_col_idx);
      const bool uses_two_slots = (agg_info.is_agg && agg_info.agg_kind == kAVG) ||
                                  is_real_str_or_array(agg_info);
      const auto col2_ptr = uses_two_slots ? next_col_ptr : nullptr;
      const auto compact_sz2 =
          (agg_info.is_agg && agg_info.agg_kind == kAVG) || is_real_str_or_array(agg_info)
              ? crt_query_mem_desc.getPaddedSlotWidthBytes(agg_col_idx + 1)
              : 0;

      offsets_for_storage_[storage_idx].push_back(
          TargetOffsets{crt_col_ptr,
                        static_cast<size_t>(compact_sz1),
                        col2_ptr,
                        static_cast<size_t>(compact_sz2)});

      crt_col_ptr = next_col_ptr;
      if (uses_two_slots) {
        crt_col_ptr = advance_to_next_columnar_target_buff(
            crt_col_ptr, crt_query_mem_desc, agg_col_idx + 1);
      }
      agg_col_idx = advance_slot(
          agg_col_idx, agg_info, result_set_->separate_varlen_storage_valid_);
    }
    CHECK_EQ(offsets_for_storage_[storage_idx].size(),
             result_set_->storage_->targets_.size());
  }
}

InternalTargetValue ResultSet::ColumnWiseTargetAccessor::getColumnInternal(
    const int8_t* buff,
    const size_t entry_idx,
    const size_t target_logical_idx,
    const StorageLookupResult& storage_lookup_result) const {
  const size_t storage_idx = storage_lookup_result.storage_idx;

  CHECK_LT(storage_idx, offsets_for_storage_.size());
  CHECK_LT(target_logical_idx, offsets_for_storage_[storage_idx].size());

  const auto& offsets_for_target = offsets_for_storage_[storage_idx][target_logical_idx];
  const auto& agg_info = result_set_->storage_->targets_[target_logical_idx];
  auto ptr1 = offsets_for_target.ptr1;
  if (result_set_->query_mem_desc_.targetGroupbyIndicesSize() > 0) {
    if (result_set_->query_mem_desc_.getTargetGroupbyIndex(target_logical_idx) >= 0) {
      ptr1 =
          buff + result_set_->query_mem_desc_.getTargetGroupbyIndex(target_logical_idx) *
                     result_set_->query_mem_desc_.getEffectiveKeyWidth() *
                     result_set_->query_mem_desc_.entry_count_;
    }
  }

  const auto i1 = result_set_->lazyReadInt(
      read_int_from_buff(
          columnar_elem_ptr(entry_idx, ptr1, offsets_for_target.compact_sz1),
          offsets_for_target.compact_sz1),
      target_logical_idx,
      storage_lookup_result);
  if (agg_info.is_agg && agg_info.agg_kind == kAVG) {
    CHECK(offsets_for_target.ptr2);
    const auto i2 = read_int_from_buff(
        columnar_elem_ptr(
            entry_idx, offsets_for_target.ptr2, offsets_for_target.compact_sz2),
        offsets_for_target.compact_sz2);
    return InternalTargetValue(i1, i2);
  } else {
    // for TEXT ENCODING NONE:
    if (agg_info.sql_type.is_string() &&
        agg_info.sql_type.get_compression() == kENCODING_NONE) {
      CHECK(!agg_info.is_agg);
      if (!result_set_->lazy_fetch_info_.empty()) {
        CHECK_LT(target_logical_idx, result_set_->lazy_fetch_info_.size());
        const auto& col_lazy_fetch = result_set_->lazy_fetch_info_[target_logical_idx];
        if (col_lazy_fetch.is_lazily_fetched) {
          return InternalTargetValue(reinterpret_cast<const std::string*>(i1));
        }
      }
      if (result_set_->separate_varlen_storage_valid_) {
        if (i1 < 0) {
          CHECK_EQ(-1, i1);
          return InternalTargetValue(static_cast<const std::string*>(nullptr));
        }
        CHECK_LT(storage_lookup_result.storage_idx,
                 result_set_->serialized_varlen_buffer_.size());
        const auto& varlen_buffer_for_fragment =
            result_set_->serialized_varlen_buffer_[storage_lookup_result.storage_idx];
        CHECK_LT(static_cast<size_t>(i1), varlen_buffer_for_fragment.size());
        return InternalTargetValue(&varlen_buffer_for_fragment[i1]);
      }
      CHECK(offsets_for_target.ptr2);
      const auto i2 = read_int_from_buff(
          columnar_elem_ptr(
              entry_idx, offsets_for_target.ptr2, offsets_for_target.compact_sz2),
          offsets_for_target.compact_sz2);
      CHECK_GE(i2, 0);
      return result_set_->getVarlenOrderEntry(i1, i2);
    }
    return InternalTargetValue(
        agg_info.sql_type.is_fp()
            ? i1
            : int_resize_cast(i1, agg_info.sql_type.get_logical_size()));
  }
}

InternalTargetValue ResultSet::getVarlenOrderEntry(const int64_t str_ptr,
                                                   const size_t str_len) const {
  char* host_str_ptr{nullptr};
  std::vector<int8_t> cpu_buffer;
  if (device_type_ == ExecutorDeviceType::GPU) {
    cpu_buffer.resize(str_len);
    const auto executor = query_mem_desc_.getExecutor();
    CHECK(executor);
    auto& data_mgr = executor->catalog_->getDataMgr();
    copy_from_gpu(&data_mgr,
                  &cpu_buffer[0],
                  static_cast<CUdeviceptr>(str_ptr),
                  str_len,
                  device_id_);
    host_str_ptr = reinterpret_cast<char*>(&cpu_buffer[0]);
  } else {
    CHECK(device_type_ == ExecutorDeviceType::CPU);
    host_str_ptr = reinterpret_cast<char*>(str_ptr);
  }
  std::string str(host_str_ptr, str_len);
  return InternalTargetValue(row_set_mem_owner_->addString(str));
}

int64_t ResultSet::lazyReadInt(const int64_t ival,
                               const size_t target_logical_idx,
                               const StorageLookupResult& storage_lookup_result) const {
  if (!lazy_fetch_info_.empty()) {
    CHECK_LT(target_logical_idx, lazy_fetch_info_.size());
    const auto& col_lazy_fetch = lazy_fetch_info_[target_logical_idx];
    if (col_lazy_fetch.is_lazily_fetched) {
      CHECK_LT(static_cast<size_t>(storage_lookup_result.storage_idx),
               col_buffers_.size());
      int64_t ival_copy = ival;
      auto& frag_col_buffers =
          getColumnFrag(static_cast<size_t>(storage_lookup_result.storage_idx),
                        target_logical_idx,
                        ival_copy);
      auto& frag_col_buffer = frag_col_buffers[col_lazy_fetch.local_col_id];
      CHECK_LT(target_logical_idx, targets_.size());
      const TargetInfo& target_info = targets_[target_logical_idx];
      CHECK(!target_info.is_agg);
      if (target_info.sql_type.is_string() &&
          target_info.sql_type.get_compression() == kENCODING_NONE) {
        VarlenDatum vd;
        bool is_end{false};
        ChunkIter_get_nth(
            reinterpret_cast<ChunkIter*>(const_cast<int8_t*>(frag_col_buffer)),
            storage_lookup_result.fixedup_entry_idx,
            false,
            &vd,
            &is_end);
        CHECK(!is_end);
        if (vd.is_null) {
          return 0;
        }
        std::string fetched_str(reinterpret_cast<char*>(vd.pointer), vd.length);
        return reinterpret_cast<int64_t>(row_set_mem_owner_->addString(fetched_str));
      }
      return lazy_decode(col_lazy_fetch, frag_col_buffer, ival_copy);
    }
  }
  return ival;
}

// Not all entries in the buffer represent a valid row. Advance the internal cursor
// used for the getNextRow method to the next row which is valid.
void ResultSet::advanceCursorToNextEntry(ResultSetRowIterator& iter) const {
  if (keep_first_ && iter.fetched_so_far_ >= drop_first_ + keep_first_) {
    iter.global_entry_idx_valid_ = false;
    return;
  }

  while (iter.crt_row_buff_idx_ < entryCount()) {
    const auto entry_idx = permutation_.empty() ? iter.crt_row_buff_idx_
                                                : permutation_[iter.crt_row_buff_idx_];
    const auto storage_lookup_result = findStorage(entry_idx);
    const auto storage = storage_lookup_result.storage_ptr;
    const auto fixedup_entry_idx = storage_lookup_result.fixedup_entry_idx;
    if (!storage->isEmptyEntry(fixedup_entry_idx)) {
      if (iter.fetched_so_far_ < drop_first_) {
        ++iter.fetched_so_far_;
      } else {
        break;
      }
    }
    ++iter.crt_row_buff_idx_;
  }
  if (permutation_.empty()) {
    iter.global_entry_idx_ = iter.crt_row_buff_idx_;
  } else {
    CHECK_LE(iter.crt_row_buff_idx_, permutation_.size());
    iter.global_entry_idx_ = iter.crt_row_buff_idx_ == permutation_.size()
                                 ? iter.crt_row_buff_idx_
                                 : permutation_[iter.crt_row_buff_idx_];
  }

  iter.global_entry_idx_valid_ = iter.crt_row_buff_idx_ < entryCount();

  if (iter.global_entry_idx_valid_) {
    ++iter.crt_row_buff_idx_;
    ++iter.fetched_so_far_;
  }
}

// Not all entries in the buffer represent a valid row. Advance the internal cursor
// used for the getNextRow method to the next row which is valid.
size_t ResultSet::advanceCursorToNextEntry() const {
  while (crt_row_buff_idx_ < entryCount()) {
    const auto entry_idx =
        permutation_.empty() ? crt_row_buff_idx_ : permutation_[crt_row_buff_idx_];
    const auto storage_lookup_result = findStorage(entry_idx);
    const auto storage = storage_lookup_result.storage_ptr;
    const auto fixedup_entry_idx = storage_lookup_result.fixedup_entry_idx;
    if (!storage->isEmptyEntry(fixedup_entry_idx)) {
      break;
    }
    ++crt_row_buff_idx_;
  }
  if (permutation_.empty()) {
    return crt_row_buff_idx_;
  }
  CHECK_LE(crt_row_buff_idx_, permutation_.size());
  return crt_row_buff_idx_ == permutation_.size() ? crt_row_buff_idx_
                                                  : permutation_[crt_row_buff_idx_];
}

size_t ResultSet::entryCount() const {
  return permutation_.empty() ? query_mem_desc_.getEntryCount() : permutation_.size();
}

size_t ResultSet::getBufferSizeBytes(const ExecutorDeviceType device_type) const {
  CHECK(storage_);
  return storage_->query_mem_desc_.getBufferSizeBytes(device_type);
}

int64_t lazy_decode(const ColumnLazyFetchInfo& col_lazy_fetch,
                    const int8_t* byte_stream,
                    const int64_t pos) {
  CHECK(col_lazy_fetch.is_lazily_fetched);
  const auto& type_info = col_lazy_fetch.type;
  if (type_info.is_fp()) {
    if (type_info.get_type() == kFLOAT) {
      double fval = fixed_width_float_decode_noinline(byte_stream, pos);
      return *reinterpret_cast<const int64_t*>(may_alias_ptr(&fval));
    } else {
      double fval = fixed_width_double_decode_noinline(byte_stream, pos);
      return *reinterpret_cast<const int64_t*>(may_alias_ptr(&fval));
    }
  }
  CHECK(type_info.is_integer() || type_info.is_decimal() || type_info.is_time() ||
        type_info.is_timeinterval() || type_info.is_boolean() || type_info.is_string() ||
        type_info.is_array());
  size_t type_bitwidth = get_bit_width(type_info);
  if (type_info.get_compression() == kENCODING_FIXED) {
    type_bitwidth = type_info.get_comp_param();
  } else if (type_info.get_compression() == kENCODING_DICT) {
    type_bitwidth = 8 * type_info.get_size();
  }
  CHECK_EQ(size_t(0), type_bitwidth % 8);
  int64_t val;
  if (type_info.is_date_in_days()) {
    val = type_info.get_comp_param() == 16
              ? fixed_width_small_date_decode_noinline(
                    byte_stream, 2, NULL_SMALLINT, NULL_BIGINT, pos)
              : fixed_width_small_date_decode_noinline(
                    byte_stream, 4, NULL_INT, NULL_BIGINT, pos);
  } else {
    val = (type_info.get_compression() == kENCODING_DICT &&
           type_info.get_size() < type_info.get_logical_size() &&
           type_info.get_comp_param())
              ? fixed_width_unsigned_decode_noinline(byte_stream, type_bitwidth / 8, pos)
              : fixed_width_int_decode_noinline(byte_stream, type_bitwidth / 8, pos);
  }
  if (type_info.get_compression() != kENCODING_NONE &&
      type_info.get_compression() != kENCODING_DATE_IN_DAYS) {
    CHECK(type_info.get_compression() == kENCODING_FIXED ||
          type_info.get_compression() == kENCODING_DICT);
    auto encoding = type_info.get_compression();
    if (encoding == kENCODING_FIXED) {
      encoding = kENCODING_NONE;
    }
    SQLTypeInfo col_logical_ti(type_info.get_type(),
                               type_info.get_dimension(),
                               type_info.get_scale(),
                               false,
                               encoding,
                               0,
                               type_info.get_subtype());
    if (val == inline_fixed_encoding_null_val(type_info)) {
      return inline_int_null_val(col_logical_ti);
    }
  }
  return val;
}

namespace {

template <class T>
ScalarTargetValue make_scalar_tv(const T val) {
  return ScalarTargetValue(static_cast<int64_t>(val));
}

template <>
ScalarTargetValue make_scalar_tv(const float val) {
  return ScalarTargetValue(val);
}

template <>
ScalarTargetValue make_scalar_tv(const double val) {
  return ScalarTargetValue(val);
}

template <class T>
TargetValue build_array_target_value(
    const int8_t* buff,
    const size_t buff_sz,
    std::shared_ptr<RowSetMemoryOwner> row_set_mem_owner) {
  std::vector<ScalarTargetValue> values;
  auto buff_elems = reinterpret_cast<const T*>(buff);
  CHECK_EQ(size_t(0), buff_sz % sizeof(T));
  const size_t num_elems = buff_sz / sizeof(T);
  for (size_t i = 0; i < num_elems; ++i) {
    values.push_back(make_scalar_tv<T>(buff_elems[i]));
  }
  return ArrayTargetValue(values);
}

TargetValue build_string_array_target_value(
    const int32_t* buff,
    const size_t buff_sz,
    const int dict_id,
    const bool translate_strings,
    std::shared_ptr<RowSetMemoryOwner> row_set_mem_owner,
    const Executor* executor) {
  std::vector<ScalarTargetValue> values;
  CHECK_EQ(size_t(0), buff_sz % sizeof(int32_t));
  const size_t num_elems = buff_sz / sizeof(int32_t);
  if (translate_strings) {
    for (size_t i = 0; i < num_elems; ++i) {
      const auto string_id = buff[i];

      if (string_id == NULL_INT) {
        values.emplace_back(NullableString(nullptr));
      } else {
        if (dict_id == 0) {
          StringDictionaryProxy* sdp = row_set_mem_owner->getLiteralStringDictProxy();
          values.emplace_back(sdp->getString(string_id));
        } else {
          values.emplace_back(NullableString(
              executor->getStringDictionaryProxy(dict_id, row_set_mem_owner, false)
                  ->getString(string_id)));
        }
      }
    }
  } else {
    for (size_t i = 0; i < num_elems; i++) {
      values.emplace_back(static_cast<int64_t>(buff[i]));
    }
  }
  return ArrayTargetValue(values);
}

TargetValue build_array_target_value(const SQLTypeInfo& array_ti,
                                     const int8_t* buff,
                                     const size_t buff_sz,
                                     const bool translate_strings,
                                     std::shared_ptr<RowSetMemoryOwner> row_set_mem_owner,
                                     const Executor* executor) {
  CHECK(array_ti.is_array());
  const auto& elem_ti = array_ti.get_elem_type();
  if (elem_ti.is_string()) {
    return build_string_array_target_value(reinterpret_cast<const int32_t*>(buff),
                                           buff_sz,
                                           elem_ti.get_comp_param(),
                                           translate_strings,
                                           row_set_mem_owner,
                                           executor);
  }
  switch (elem_ti.get_size()) {
    case 1:
      return build_array_target_value<int8_t>(buff, buff_sz, row_set_mem_owner);
    case 2:
      return build_array_target_value<int16_t>(buff, buff_sz, row_set_mem_owner);
    case 4:
      if (elem_ti.is_fp()) {
        return build_array_target_value<float>(buff, buff_sz, row_set_mem_owner);
      } else {
        return build_array_target_value<int32_t>(buff, buff_sz, row_set_mem_owner);
      }
    case 8:
      if (elem_ti.is_fp()) {
        return build_array_target_value<double>(buff, buff_sz, row_set_mem_owner);
      } else {
        return build_array_target_value<int64_t>(buff, buff_sz, row_set_mem_owner);
      }
    default:
      CHECK(false);
  }
  CHECK(false);
  return TargetValue(nullptr);
}

template <class Tuple, size_t... indices>
inline std::vector<std::pair<const int8_t*, const int64_t>> make_vals_vector(
    std::index_sequence<indices...>,
    const Tuple& tuple) {
  return std::vector<std::pair<const int8_t*, const int64_t>>{
      std::make_pair(std::get<2 * indices>(tuple), std::get<2 * indices + 1>(tuple))...};
}

inline std::unique_ptr<ArrayDatum> lazy_fetch_chunk(const int8_t* ptr,
                                                    const int64_t varlen_ptr) {
  auto ad = std::make_unique<ArrayDatum>();
  bool is_end;
  ChunkIter_get_nth(reinterpret_cast<ChunkIter*>(const_cast<int8_t*>(ptr)),
                    varlen_ptr,
                    ad.get(),
                    &is_end);
  CHECK(!is_end);
  return ad;
}

struct GeoLazyFetchHandler {
  template <typename... T>
  static inline auto fetch(const SQLTypeInfo& geo_ti,
                           const ResultSet::GeoReturnType return_type,
                           T&&... vals) {
    constexpr int num_vals = sizeof...(vals);
    static_assert(
        num_vals % 2 == 0,
        "Must have consistent pointer/size pairs for lazy fetch of geo target values.");
    const auto vals_vector = make_vals_vector(std::make_index_sequence<num_vals / 2>{},
                                              std::make_tuple(vals...));
    std::array<VarlenDatumPtr, num_vals / 2> ad_arr;
    size_t ctr = 0;
    for (const auto& col_pair : vals_vector) {
      ad_arr[ctr] = lazy_fetch_chunk(col_pair.first, col_pair.second);
      // Regular chunk iterator used to fetch this datum sets the right nullness.
      // That includes the fixlen bounds array.
      // However it may incorrectly set it for the POINT coord array datum
      // if 1st byte happened to hold NULL_ARRAY_TINYINT. One should either use
      // the specialized iterator for POINT coords or rely on regular iterator +
      // reset + recheck, which is what is done below.
      auto is_point = (geo_ti.get_type() == kPOINT && ctr == 0);
      if (is_point) {
        // Resetting POINT coords array nullness here
        ad_arr[ctr]->is_null = false;
      }
      if (!geo_ti.get_notnull()) {
        // Recheck and set nullness
        if (ad_arr[ctr]->length == 0 || ad_arr[ctr]->pointer == NULL ||
            (is_point &&
             is_null_point(geo_ti, ad_arr[ctr]->pointer, ad_arr[ctr]->length))) {
          ad_arr[ctr]->is_null = true;
        }
      }
      ctr++;
    }
    return ad_arr;
  }
};

inline std::unique_ptr<ArrayDatum> fetch_data_from_gpu(int64_t varlen_ptr,
                                                       const int64_t length,
                                                       Data_Namespace::DataMgr* data_mgr,
                                                       const int device_id) {
  auto cpu_buf = std::shared_ptr<int8_t>(new int8_t[length], FreeDeleter());
  copy_from_gpu(
      data_mgr, cpu_buf.get(), static_cast<CUdeviceptr>(varlen_ptr), length, device_id);
  // Just fetching the data from gpu, not checking geo nullness
  return std::make_unique<ArrayDatum>(length, cpu_buf, false);
}

struct GeoQueryOutputFetchHandler {
  static inline auto yieldGpuPtrFetcher() {
    return [](const int64_t ptr, const int64_t length) -> VarlenDatumPtr {
      // Just fetching the data from gpu, not checking geo nullness
      return std::make_unique<VarlenDatum>(length, reinterpret_cast<int8_t*>(ptr), false);
    };
  }

  static inline auto yieldGpuDatumFetcher(Data_Namespace::DataMgr* data_mgr_ptr,
                                          const int device_id) {
    return [data_mgr_ptr, device_id](const int64_t ptr,
                                     const int64_t length) -> VarlenDatumPtr {
      return fetch_data_from_gpu(ptr, length, data_mgr_ptr, device_id);
    };
  }

  static inline auto yieldCpuDatumFetcher() {
    return [](const int64_t ptr, const int64_t length) -> VarlenDatumPtr {
      // Just fetching the data from gpu, not checking geo nullness
      return std::make_unique<VarlenDatum>(length, reinterpret_cast<int8_t*>(ptr), false);
    };
  }

  template <typename... T>
  static inline auto fetch(const SQLTypeInfo& geo_ti,
                           const ResultSet::GeoReturnType return_type,
                           Data_Namespace::DataMgr* data_mgr,
                           const bool fetch_data_from_gpu,
                           const int device_id,
                           T&&... vals) {
    auto ad_arr_generator = [&](auto datum_fetcher) {
      constexpr int num_vals = sizeof...(vals);
      static_assert(
          num_vals % 2 == 0,
          "Must have consistent pointer/size pairs for lazy fetch of geo target values.");
      const auto vals_vector = std::vector<int64_t>{vals...};

      std::array<VarlenDatumPtr, num_vals / 2> ad_arr;
      size_t ctr = 0;
      for (size_t i = 0; i < vals_vector.size(); i += 2) {
        ad_arr[ctr] = datum_fetcher(vals_vector[i], vals_vector[i + 1]);
        // All fetched datums come in with is_null set to false
        if (!geo_ti.get_notnull()) {
          bool is_null = false;
          // Now need to set the nullness
          if (ad_arr[ctr]->length == 0 || ad_arr[ctr]->pointer == NULL) {
            is_null = true;
          } else if (geo_ti.get_type() == kPOINT && ctr == 0 &&
                     is_null_point(geo_ti, ad_arr[ctr]->pointer, ad_arr[ctr]->length)) {
            is_null = true;  // recognizes compressed and uncompressed points
          } else if (ad_arr[ctr]->length == 4 * sizeof(double)) {
            // Bounds
            auto dti = SQLTypeInfo(kARRAY, 0, 0, false, kENCODING_NONE, 0, kDOUBLE);
            is_null = dti.is_null_fixlen_array(ad_arr[ctr]->pointer, ad_arr[ctr]->length);
          }
          ad_arr[ctr]->is_null = is_null;
        }
        ctr++;
      }
      return ad_arr;
    };

    if (fetch_data_from_gpu) {
      if (return_type == ResultSet::GeoReturnType::GeoTargetValueGpuPtr) {
        return ad_arr_generator(yieldGpuPtrFetcher());
      } else {
        return ad_arr_generator(yieldGpuDatumFetcher(data_mgr, device_id));
      }
    } else {
      return ad_arr_generator(yieldCpuDatumFetcher());
    }
  }
};

template <SQLTypes GEO_SOURCE_TYPE, typename GeoTargetFetcher>
struct GeoTargetValueBuilder {
  template <typename... T>
  static inline TargetValue build(const SQLTypeInfo& geo_ti,
                                  const ResultSet::GeoReturnType return_type,
                                  T&&... vals) {
    auto ad_arr = GeoTargetFetcher::fetch(geo_ti, return_type, std::forward<T>(vals)...);
    static_assert(std::tuple_size<decltype(ad_arr)>::value > 0,
                  "ArrayDatum array for Geo Target must contain at least one value.");

    // Fetcher sets the geo nullness based on geo typeinfo's notnull, type and
    // compression. Serializers will generate appropriate NULL geo where necessary.
    switch (return_type) {
      case ResultSet::GeoReturnType::GeoTargetValue: {
        if (!geo_ti.get_notnull() && ad_arr[0]->is_null) {
          return GeoTargetValue();
        }
        return GeoReturnTypeTraits<ResultSet::GeoReturnType::GeoTargetValue,
                                   GEO_SOURCE_TYPE>::GeoSerializerType::serialize(geo_ti,
                                                                                  ad_arr);
      }
      case ResultSet::GeoReturnType::WktString: {
        if (!geo_ti.get_notnull() && ad_arr[0]->is_null) {
          // May need to generate EMPTY wkt instead of NULL
          return NullableString("NULL");
        }
        return GeoReturnTypeTraits<ResultSet::GeoReturnType::WktString,
                                   GEO_SOURCE_TYPE>::GeoSerializerType::serialize(geo_ti,
                                                                                  ad_arr);
      }
      case ResultSet::GeoReturnType::GeoTargetValuePtr:
      case ResultSet::GeoReturnType::GeoTargetValueGpuPtr: {
        if (!geo_ti.get_notnull() && ad_arr[0]->is_null) {
          // NULL geo
          // Pass along null datum, instead of an empty/null GeoTargetValuePtr
          // return GeoTargetValuePtr();
        }
        return GeoReturnTypeTraits<ResultSet::GeoReturnType::GeoTargetValuePtr,
                                   GEO_SOURCE_TYPE>::GeoSerializerType::serialize(geo_ti,
                                                                                  ad_arr);
      }
      default: {
        UNREACHABLE();
        return TargetValue(nullptr);
      }
    }
  }
};

template <typename T>
inline std::pair<int64_t, int64_t> get_frag_id_and_local_idx(
    const std::vector<std::vector<T>>& frag_offsets,
    const size_t tab_or_col_idx,
    const int64_t global_idx) {
  CHECK_GE(global_idx, int64_t(0));
  for (int64_t frag_id = frag_offsets.size() - 1; frag_id > 0; --frag_id) {
    CHECK_LT(tab_or_col_idx, frag_offsets[frag_id].size());
    const auto frag_off = static_cast<int64_t>(frag_offsets[frag_id][tab_or_col_idx]);
    if (frag_off < global_idx) {
      return {frag_id, global_idx - frag_off};
    }
  }
  return {-1, -1};
}

}  // namespace

const std::vector<const int8_t*>& ResultSet::getColumnFrag(const size_t storage_idx,
                                                           const size_t col_logical_idx,
                                                           int64_t& global_idx) const {
  CHECK_LT(static_cast<size_t>(storage_idx), col_buffers_.size());
  if (col_buffers_[storage_idx].size() > 1) {
    int64_t frag_id = 0;
    int64_t local_idx = global_idx;
    if (consistent_frag_sizes_[storage_idx][col_logical_idx] != -1) {
      frag_id = global_idx / consistent_frag_sizes_[storage_idx][col_logical_idx];
      local_idx = global_idx % consistent_frag_sizes_[storage_idx][col_logical_idx];
    } else {
      std::tie(frag_id, local_idx) = get_frag_id_and_local_idx(
          frag_offsets_[storage_idx], col_logical_idx, global_idx);
      CHECK_LE(local_idx, global_idx);
    }
    CHECK_GE(frag_id, int64_t(0));
    CHECK_LT(static_cast<size_t>(frag_id), col_buffers_[storage_idx].size());
    global_idx = local_idx;
    return col_buffers_[storage_idx][frag_id];
  } else {
    CHECK_EQ(size_t(1), col_buffers_[storage_idx].size());
    return col_buffers_[storage_idx][0];
  }
}

/**
 * For each specified column, this function goes through all available storages and copy
 * its content into a contiguous output_buffer
 */
void ResultSet::copyColumnIntoBuffer(const size_t column_idx,
                                     int8_t* output_buffer,
                                     const size_t output_buffer_size) const {
  CHECK(isDirectColumnarConversionPossible());
  CHECK_LT(column_idx, query_mem_desc_.getSlotCount());
  CHECK(output_buffer_size > 0);
  CHECK(output_buffer);
  const auto column_width_size = query_mem_desc_.getPaddedSlotWidthBytes(column_idx);
  size_t out_buff_offset = 0;

  // the main storage:
  const size_t crt_storage_row_count = storage_->query_mem_desc_.getEntryCount();
  const size_t crt_buffer_size = crt_storage_row_count * column_width_size;
  const size_t column_offset = storage_->query_mem_desc_.getColOffInBytes(column_idx);
  const int8_t* storage_buffer = storage_->getUnderlyingBuffer() + column_offset;
  CHECK(crt_buffer_size <= output_buffer_size);
  std::memcpy(output_buffer, storage_buffer, crt_buffer_size);

  out_buff_offset += crt_buffer_size;

  // the appended storages:
  for (size_t i = 0; i < appended_storage_.size(); i++) {
    const size_t crt_storage_row_count =
        appended_storage_[i]->query_mem_desc_.getEntryCount();
    if (crt_storage_row_count == 0) {
      // skip an empty appended storage
      continue;
    }
    CHECK_LT(out_buff_offset, output_buffer_size);
    const size_t crt_buffer_size = crt_storage_row_count * column_width_size;
    const size_t column_offset =
        appended_storage_[i]->query_mem_desc_.getColOffInBytes(column_idx);
    const int8_t* storage_buffer =
        appended_storage_[i]->getUnderlyingBuffer() + column_offset;
    CHECK(out_buff_offset + crt_buffer_size <= output_buffer_size);
    std::memcpy(output_buffer + out_buff_offset, storage_buffer, crt_buffer_size);

    out_buff_offset += crt_buffer_size;
  }
}

template <typename ENTRY_TYPE, QueryDescriptionType QUERY_TYPE, bool COLUMNAR_FORMAT>
ENTRY_TYPE ResultSet::getEntryAt(const size_t row_idx,
                                 const size_t target_idx,
                                 const size_t slot_idx) const {
  if constexpr (QUERY_TYPE == QueryDescriptionType::GroupByPerfectHash) {  // NOLINT
    if constexpr (COLUMNAR_FORMAT) {                                       // NOLINT
      return getColumnarPerfectHashEntryAt<ENTRY_TYPE>(row_idx, target_idx, slot_idx);
    } else {
      return getRowWisePerfectHashEntryAt<ENTRY_TYPE>(row_idx, target_idx, slot_idx);
    }
  } else if constexpr (QUERY_TYPE == QueryDescriptionType::GroupByBaselineHash) {
    if constexpr (COLUMNAR_FORMAT) {  // NOLINT
      return getColumnarBaselineEntryAt<ENTRY_TYPE>(row_idx, target_idx, slot_idx);
    } else {
      return getRowWiseBaselineEntryAt<ENTRY_TYPE>(row_idx, target_idx, slot_idx);
    }
  } else {
    UNREACHABLE() << "Invalid query type is used";
    return 0;
  }
}

#define DEF_GET_ENTRY_AT(query_type, columnar_output)                         \
  template DATA_T ResultSet::getEntryAt<DATA_T, query_type, columnar_output>( \
      const size_t row_idx, const size_t target_idx, const size_t slot_idx) const;

#define DATA_T int64_t
DEF_GET_ENTRY_AT(QueryDescriptionType::GroupByPerfectHash, true)
DEF_GET_ENTRY_AT(QueryDescriptionType::GroupByPerfectHash, false)
DEF_GET_ENTRY_AT(QueryDescriptionType::GroupByBaselineHash, true)
DEF_GET_ENTRY_AT(QueryDescriptionType::GroupByBaselineHash, false)
#undef DATA_T

#define DATA_T int32_t
DEF_GET_ENTRY_AT(QueryDescriptionType::GroupByPerfectHash, true)
DEF_GET_ENTRY_AT(QueryDescriptionType::GroupByPerfectHash, false)
DEF_GET_ENTRY_AT(QueryDescriptionType::GroupByBaselineHash, true)
DEF_GET_ENTRY_AT(QueryDescriptionType::GroupByBaselineHash, false)
#undef DATA_T

#define DATA_T int16_t
DEF_GET_ENTRY_AT(QueryDescriptionType::GroupByPerfectHash, true)
DEF_GET_ENTRY_AT(QueryDescriptionType::GroupByPerfectHash, false)
DEF_GET_ENTRY_AT(QueryDescriptionType::GroupByBaselineHash, true)
DEF_GET_ENTRY_AT(QueryDescriptionType::GroupByBaselineHash, false)
#undef DATA_T

#define DATA_T int8_t
DEF_GET_ENTRY_AT(QueryDescriptionType::GroupByPerfectHash, true)
DEF_GET_ENTRY_AT(QueryDescriptionType::GroupByPerfectHash, false)
DEF_GET_ENTRY_AT(QueryDescriptionType::GroupByBaselineHash, true)
DEF_GET_ENTRY_AT(QueryDescriptionType::GroupByBaselineHash, false)
#undef DATA_T

#define DATA_T float
DEF_GET_ENTRY_AT(QueryDescriptionType::GroupByPerfectHash, true)
DEF_GET_ENTRY_AT(QueryDescriptionType::GroupByPerfectHash, false)
DEF_GET_ENTRY_AT(QueryDescriptionType::GroupByBaselineHash, true)
DEF_GET_ENTRY_AT(QueryDescriptionType::GroupByBaselineHash, false)
#undef DATA_T

#define DATA_T double
DEF_GET_ENTRY_AT(QueryDescriptionType::GroupByPerfectHash, true)
DEF_GET_ENTRY_AT(QueryDescriptionType::GroupByPerfectHash, false)
DEF_GET_ENTRY_AT(QueryDescriptionType::GroupByBaselineHash, true)
DEF_GET_ENTRY_AT(QueryDescriptionType::GroupByBaselineHash, false)
#undef DATA_T

#undef DEF_GET_ENTRY_AT

/**
 * Directly accesses the result set's storage buffer for a particular data type (columnar
 * output, perfect hash group by)
 *
 * NOTE: Currently, only used in direct columnarization
 */
template <typename ENTRY_TYPE>
ENTRY_TYPE ResultSet::getColumnarPerfectHashEntryAt(const size_t row_idx,
                                                    const size_t target_idx,
                                                    const size_t slot_idx) const {
  const size_t column_offset = storage_->query_mem_desc_.getColOffInBytes(slot_idx);
  const int8_t* storage_buffer = storage_->getUnderlyingBuffer() + column_offset;
  return reinterpret_cast<const ENTRY_TYPE*>(storage_buffer)[row_idx];
}

/**
 * Directly accesses the result set's storage buffer for a particular data type (row-wise
 * output, perfect hash group by)
 *
 * NOTE: Currently, only used in direct columnarization
 */
template <typename ENTRY_TYPE>
ENTRY_TYPE ResultSet::getRowWisePerfectHashEntryAt(const size_t row_idx,
                                                   const size_t target_idx,
                                                   const size_t slot_idx) const {
  const size_t row_offset = storage_->query_mem_desc_.getRowSize() * row_idx;
  const size_t column_offset = storage_->query_mem_desc_.getColOffInBytes(slot_idx);
  const int8_t* storage_buffer =
      storage_->getUnderlyingBuffer() + row_offset + column_offset;
  return *reinterpret_cast<const ENTRY_TYPE*>(storage_buffer);
}

/**
 * Directly accesses the result set's storage buffer for a particular data type (columnar
 * output, baseline hash group by)
 *
 * NOTE: Currently, only used in direct columnarization
 */
template <typename ENTRY_TYPE>
ENTRY_TYPE ResultSet::getRowWiseBaselineEntryAt(const size_t row_idx,
                                                const size_t target_idx,
                                                const size_t slot_idx) const {
  CHECK_NE(storage_->query_mem_desc_.targetGroupbyIndicesSize(), size_t(0));
  const auto key_width = storage_->query_mem_desc_.getEffectiveKeyWidth();
  auto keys_ptr = row_ptr_rowwise(
      storage_->getUnderlyingBuffer(), storage_->query_mem_desc_, row_idx);
  const auto column_offset =
      (storage_->query_mem_desc_.getTargetGroupbyIndex(target_idx) < 0)
          ? storage_->query_mem_desc_.getColOffInBytes(slot_idx)
          : storage_->query_mem_desc_.getTargetGroupbyIndex(target_idx) * key_width;
  const auto storage_buffer = keys_ptr + column_offset;
  return *reinterpret_cast<const ENTRY_TYPE*>(storage_buffer);
}

/**
 * Directly accesses the result set's storage buffer for a particular data type (row-wise
 * output, baseline hash group by)
 *
 * NOTE: Currently, only used in direct columnarization
 */
template <typename ENTRY_TYPE>
ENTRY_TYPE ResultSet::getColumnarBaselineEntryAt(const size_t row_idx,
                                                 const size_t target_idx,
                                                 const size_t slot_idx) const {
  CHECK_NE(storage_->query_mem_desc_.targetGroupbyIndicesSize(), size_t(0));
  const auto key_width = storage_->query_mem_desc_.getEffectiveKeyWidth();
  const auto column_offset =
      (storage_->query_mem_desc_.getTargetGroupbyIndex(target_idx) < 0)
          ? storage_->query_mem_desc_.getColOffInBytes(slot_idx)
          : storage_->query_mem_desc_.getTargetGroupbyIndex(target_idx) * key_width *
                storage_->query_mem_desc_.getEntryCount();
  const auto column_buffer = storage_->getUnderlyingBuffer() + column_offset;
  return reinterpret_cast<const ENTRY_TYPE*>(column_buffer)[row_idx];
}

// Interprets ptr1, ptr2 as the ptr and len pair used for variable length data.
TargetValue ResultSet::makeVarlenTargetValue(const int8_t* ptr1,
                                             const int8_t compact_sz1,
                                             const int8_t* ptr2,
                                             const int8_t compact_sz2,
                                             const TargetInfo& target_info,
                                             const size_t target_logical_idx,
                                             const bool translate_strings,
                                             const size_t entry_buff_idx) const {
  auto varlen_ptr = read_int_from_buff(ptr1, compact_sz1);
  if (separate_varlen_storage_valid_ && !target_info.is_agg) {
    if (varlen_ptr < 0) {
      CHECK_EQ(-1, varlen_ptr);
      if (target_info.sql_type.get_type() == kARRAY) {
        return ArrayTargetValue(boost::optional<std::vector<ScalarTargetValue>>{});
      }
      return TargetValue(nullptr);
    }
    const auto storage_idx = getStorageIndex(entry_buff_idx);
    if (target_info.sql_type.is_string()) {
      CHECK(target_info.sql_type.get_compression() == kENCODING_NONE);
      CHECK_LT(storage_idx.first, serialized_varlen_buffer_.size());
      const auto& varlen_buffer_for_storage =
          serialized_varlen_buffer_[storage_idx.first];
      CHECK_LT(static_cast<size_t>(varlen_ptr), varlen_buffer_for_storage.size());
      return varlen_buffer_for_storage[varlen_ptr];
    } else if (target_info.sql_type.get_type() == kARRAY) {
      CHECK_LT(storage_idx.first, serialized_varlen_buffer_.size());
      const auto& varlen_buffer = serialized_varlen_buffer_[storage_idx.first];
      CHECK_LT(static_cast<size_t>(varlen_ptr), varlen_buffer.size());

      return build_array_target_value(
          target_info.sql_type,
          reinterpret_cast<const int8_t*>(varlen_buffer[varlen_ptr].data()),
          varlen_buffer[varlen_ptr].size(),
          translate_strings,
          row_set_mem_owner_,
          executor_);
    } else {
      CHECK(false);
    }
  }
  if (!lazy_fetch_info_.empty()) {
    CHECK_LT(target_logical_idx, lazy_fetch_info_.size());
    const auto& col_lazy_fetch = lazy_fetch_info_[target_logical_idx];
    if (col_lazy_fetch.is_lazily_fetched) {
      const auto storage_idx = getStorageIndex(entry_buff_idx);
      CHECK_LT(storage_idx.first, col_buffers_.size());
      auto& frag_col_buffers =
          getColumnFrag(storage_idx.first, target_logical_idx, varlen_ptr);
      bool is_end{false};
      if (target_info.sql_type.is_string()) {
        VarlenDatum vd;
        ChunkIter_get_nth(reinterpret_cast<ChunkIter*>(const_cast<int8_t*>(
                              frag_col_buffers[col_lazy_fetch.local_col_id])),
                          varlen_ptr,
                          false,
                          &vd,
                          &is_end);
        CHECK(!is_end);
        if (vd.is_null) {
          return TargetValue(nullptr);
        }
        CHECK(vd.pointer);
        CHECK_GT(vd.length, 0u);
        std::string fetched_str(reinterpret_cast<char*>(vd.pointer), vd.length);
        return fetched_str;
      } else {
        CHECK(target_info.sql_type.is_array());
        ArrayDatum ad;
        ChunkIter_get_nth(reinterpret_cast<ChunkIter*>(const_cast<int8_t*>(
                              frag_col_buffers[col_lazy_fetch.local_col_id])),
                          varlen_ptr,
                          &ad,
                          &is_end);
        CHECK(!is_end);
        if (ad.is_null) {
          return ArrayTargetValue(boost::optional<std::vector<ScalarTargetValue>>{});
        }
        CHECK_GE(ad.length, 0u);
        if (ad.length > 0) {
          CHECK(ad.pointer);
        }
        return build_array_target_value(target_info.sql_type,
                                        ad.pointer,
                                        ad.length,
                                        translate_strings,
                                        row_set_mem_owner_,
                                        executor_);
      }
    }
  }
  if (!varlen_ptr) {
    if (target_info.sql_type.is_array()) {
      return ArrayTargetValue(boost::optional<std::vector<ScalarTargetValue>>{});
    }
    return TargetValue(nullptr);
  }
  auto length = read_int_from_buff(ptr2, compact_sz2);
  if (target_info.sql_type.is_array()) {
    const auto& elem_ti = target_info.sql_type.get_elem_type();
    length *= elem_ti.get_array_context_logical_size();
  }
  std::vector<int8_t> cpu_buffer;
  if (varlen_ptr && device_type_ == ExecutorDeviceType::GPU) {
    cpu_buffer.resize(length);
    const auto executor = query_mem_desc_.getExecutor();
    CHECK(executor);
    auto& data_mgr = executor->catalog_->getDataMgr();
    copy_from_gpu(&data_mgr,
                  &cpu_buffer[0],
                  static_cast<CUdeviceptr>(varlen_ptr),
                  length,
                  device_id_);
    varlen_ptr = reinterpret_cast<int64_t>(&cpu_buffer[0]);
  }
  if (target_info.sql_type.is_array()) {
    return build_array_target_value(target_info.sql_type,
                                    reinterpret_cast<const int8_t*>(varlen_ptr),
                                    length,
                                    translate_strings,
                                    row_set_mem_owner_,
                                    executor_);
  }
  return std::string(reinterpret_cast<char*>(varlen_ptr), length);
}

bool ResultSet::isGeoColOnGpu(const size_t col_idx) const {
  // This should match the logic in makeGeoTargetValue which ultimately calls
  // fetch_data_from_gpu when the geo column is on the device.
  // TODO(croot): somehow find a way to refactor this and makeGeoTargetValue to use a
  // utility function that handles this logic in one place
  CHECK_LT(col_idx, targets_.size());
  if (!IS_GEO(targets_[col_idx].sql_type.get_type())) {
    throw std::runtime_error("Column target at index " + std::to_string(col_idx) +
                             " is not a geo column. It is of type " +
                             targets_[col_idx].sql_type.get_type_name() + ".");
  }

  const auto& target_info = targets_[col_idx];
  if (separate_varlen_storage_valid_ && !target_info.is_agg) {
    return false;
  }

  if (!lazy_fetch_info_.empty()) {
    CHECK_LT(col_idx, lazy_fetch_info_.size());
    if (lazy_fetch_info_[col_idx].is_lazily_fetched) {
      return false;
    }
  }

  return device_type_ == ExecutorDeviceType::GPU;
}

// Reads a geo value from a series of ptrs to var len types
// In Columnar format, geo_target_ptr is the geo column ptr (a pointer to the beginning
// of that specific geo column) and should be appropriately adjusted with the
// entry_buff_idx
TargetValue ResultSet::makeGeoTargetValue(const int8_t* geo_target_ptr,
                                          const size_t slot_idx,
                                          const TargetInfo& target_info,
                                          const size_t target_logical_idx,
                                          const size_t entry_buff_idx) const {
  CHECK(target_info.sql_type.is_geometry());

  auto getNextTargetBufferRowWise = [&](const size_t slot_idx, const size_t range) {
    return geo_target_ptr + query_mem_desc_.getPaddedColWidthForRange(slot_idx, range);
  };

  auto getNextTargetBufferColWise = [&](const size_t slot_idx, const size_t range) {
    const auto storage_info = findStorage(entry_buff_idx);
    auto crt_geo_col_ptr = geo_target_ptr;
    for (size_t i = slot_idx; i < slot_idx + range; i++) {
      crt_geo_col_ptr = advance_to_next_columnar_target_buff(
          crt_geo_col_ptr, storage_info.storage_ptr->query_mem_desc_, i);
    }
    // adjusting the column pointer to represent a pointer to the geo target value
    return crt_geo_col_ptr +
           storage_info.fixedup_entry_idx *
               storage_info.storage_ptr->query_mem_desc_.getPaddedSlotWidthBytes(
                   slot_idx + range);
  };

  auto getNextTargetBuffer = [&](const size_t slot_idx, const size_t range) {
    return query_mem_desc_.didOutputColumnar()
               ? getNextTargetBufferColWise(slot_idx, range)
               : getNextTargetBufferRowWise(slot_idx, range);
  };

  auto getCoordsDataPtr = [&](const int8_t* geo_target_ptr) {
    return read_int_from_buff(getNextTargetBuffer(slot_idx, 0),
                              query_mem_desc_.getPaddedSlotWidthBytes(slot_idx));
  };

  auto getCoordsLength = [&](const int8_t* geo_target_ptr) {
    return read_int_from_buff(getNextTargetBuffer(slot_idx, 1),
                              query_mem_desc_.getPaddedSlotWidthBytes(slot_idx + 1));
  };

  auto getRingSizesPtr = [&](const int8_t* geo_target_ptr) {
    return read_int_from_buff(getNextTargetBuffer(slot_idx, 2),
                              query_mem_desc_.getPaddedSlotWidthBytes(slot_idx + 2));
  };

  auto getRingSizesLength = [&](const int8_t* geo_target_ptr) {
    return read_int_from_buff(getNextTargetBuffer(slot_idx, 3),
                              query_mem_desc_.getPaddedSlotWidthBytes(slot_idx + 3));
  };

  auto getPolyRingsPtr = [&](const int8_t* geo_target_ptr) {
    return read_int_from_buff(getNextTargetBuffer(slot_idx, 4),
                              query_mem_desc_.getPaddedSlotWidthBytes(slot_idx + 4));
  };

  auto getPolyRingsLength = [&](const int8_t* geo_target_ptr) {
    return read_int_from_buff(getNextTargetBuffer(slot_idx, 5),
                              query_mem_desc_.getPaddedSlotWidthBytes(slot_idx + 5));
  };

  auto getFragColBuffers = [&]() -> decltype(auto) {
    const auto storage_idx = getStorageIndex(entry_buff_idx);
    CHECK_LT(storage_idx.first, col_buffers_.size());
    auto global_idx = getCoordsDataPtr(geo_target_ptr);
    return getColumnFrag(storage_idx.first, target_logical_idx, global_idx);
  };

  const bool is_gpu_fetch = device_type_ == ExecutorDeviceType::GPU;

  auto getDataMgr = [&]() {
    auto executor = query_mem_desc_.getExecutor();
    CHECK(executor);
    auto& data_mgr = executor->catalog_->getDataMgr();
    return &data_mgr;
  };

  auto getSeparateVarlenStorage = [&]() -> decltype(auto) {
    const auto storage_idx = getStorageIndex(entry_buff_idx);
    CHECK_LT(storage_idx.first, serialized_varlen_buffer_.size());
    const auto& varlen_buffer = serialized_varlen_buffer_[storage_idx.first];
    return varlen_buffer;
  };

  if (separate_varlen_storage_valid_ && getCoordsDataPtr(geo_target_ptr) < 0) {
    CHECK_EQ(-1, getCoordsDataPtr(geo_target_ptr));
    return TargetValue(nullptr);
  }

  const ColumnLazyFetchInfo* col_lazy_fetch = nullptr;
  if (!lazy_fetch_info_.empty()) {
    CHECK_LT(target_logical_idx, lazy_fetch_info_.size());
    col_lazy_fetch = &lazy_fetch_info_[target_logical_idx];
  }

  switch (target_info.sql_type.get_type()) {
    case kPOINT: {
      if (separate_varlen_storage_valid_ && !target_info.is_agg) {
        const auto& varlen_buffer = getSeparateVarlenStorage();
        CHECK_LT(static_cast<size_t>(getCoordsDataPtr(geo_target_ptr)),
                 varlen_buffer.size());

        return GeoTargetValueBuilder<kPOINT, GeoQueryOutputFetchHandler>::build(
            target_info.sql_type,
            geo_return_type_,
            nullptr,
            false,
            device_id_,
            reinterpret_cast<int64_t>(
                varlen_buffer[getCoordsDataPtr(geo_target_ptr)].data()),
            static_cast<int64_t>(varlen_buffer[getCoordsDataPtr(geo_target_ptr)].size()));
      } else if (col_lazy_fetch && col_lazy_fetch->is_lazily_fetched) {
        const auto& frag_col_buffers = getFragColBuffers();
        return GeoTargetValueBuilder<kPOINT, GeoLazyFetchHandler>::build(
            target_info.sql_type,
            geo_return_type_,
            frag_col_buffers[col_lazy_fetch->local_col_id],
            getCoordsDataPtr(geo_target_ptr));
      } else {
        return GeoTargetValueBuilder<kPOINT, GeoQueryOutputFetchHandler>::build(
            target_info.sql_type,
            geo_return_type_,
            is_gpu_fetch ? getDataMgr() : nullptr,
            is_gpu_fetch,
            device_id_,
            getCoordsDataPtr(geo_target_ptr),
            getCoordsLength(geo_target_ptr));
      }
      break;
    }
    case kLINESTRING: {
      if (separate_varlen_storage_valid_ && !target_info.is_agg) {
        const auto& varlen_buffer = getSeparateVarlenStorage();
        CHECK_LT(static_cast<size_t>(getCoordsDataPtr(geo_target_ptr)),
                 varlen_buffer.size());

        return GeoTargetValueBuilder<kLINESTRING, GeoQueryOutputFetchHandler>::build(
            target_info.sql_type,
            geo_return_type_,
            nullptr,
            false,
            device_id_,
            reinterpret_cast<int64_t>(
                varlen_buffer[getCoordsDataPtr(geo_target_ptr)].data()),
            static_cast<int64_t>(varlen_buffer[getCoordsDataPtr(geo_target_ptr)].size()));
      } else if (col_lazy_fetch && col_lazy_fetch->is_lazily_fetched) {
        const auto& frag_col_buffers = getFragColBuffers();
        return GeoTargetValueBuilder<kLINESTRING, GeoLazyFetchHandler>::build(
            target_info.sql_type,
            geo_return_type_,
            frag_col_buffers[col_lazy_fetch->local_col_id],
            getCoordsDataPtr(geo_target_ptr));
      } else {
        return GeoTargetValueBuilder<kLINESTRING, GeoQueryOutputFetchHandler>::build(
            target_info.sql_type,
            geo_return_type_,
            is_gpu_fetch ? getDataMgr() : nullptr,
            is_gpu_fetch,
            device_id_,
            getCoordsDataPtr(geo_target_ptr),
            getCoordsLength(geo_target_ptr));
      }
      break;
    }
    case kPOLYGON: {
      if (separate_varlen_storage_valid_ && !target_info.is_agg) {
        const auto& varlen_buffer = getSeparateVarlenStorage();
        CHECK_LT(static_cast<size_t>(getCoordsDataPtr(geo_target_ptr) + 1),
                 varlen_buffer.size());

        return GeoTargetValueBuilder<kPOLYGON, GeoQueryOutputFetchHandler>::build(
            target_info.sql_type,
            geo_return_type_,
            nullptr,
            false,
            device_id_,
            reinterpret_cast<int64_t>(
                varlen_buffer[getCoordsDataPtr(geo_target_ptr)].data()),
            static_cast<int64_t>(varlen_buffer[getCoordsDataPtr(geo_target_ptr)].size()),
            reinterpret_cast<int64_t>(
                varlen_buffer[getCoordsDataPtr(geo_target_ptr) + 1].data()),
            static_cast<int64_t>(
                varlen_buffer[getCoordsDataPtr(geo_target_ptr) + 1].size()));
      } else if (col_lazy_fetch && col_lazy_fetch->is_lazily_fetched) {
        const auto& frag_col_buffers = getFragColBuffers();

        return GeoTargetValueBuilder<kPOLYGON, GeoLazyFetchHandler>::build(
            target_info.sql_type,
            geo_return_type_,
            frag_col_buffers[col_lazy_fetch->local_col_id],
            getCoordsDataPtr(geo_target_ptr),
            frag_col_buffers[col_lazy_fetch->local_col_id + 1],
            getCoordsDataPtr(geo_target_ptr));
      } else {
        return GeoTargetValueBuilder<kPOLYGON, GeoQueryOutputFetchHandler>::build(
            target_info.sql_type,
            geo_return_type_,
            is_gpu_fetch ? getDataMgr() : nullptr,
            is_gpu_fetch,
            device_id_,
            getCoordsDataPtr(geo_target_ptr),
            getCoordsLength(geo_target_ptr),
            getRingSizesPtr(geo_target_ptr),
            getRingSizesLength(geo_target_ptr) * 4);
      }
      break;
    }
    case kMULTIPOLYGON: {
      if (separate_varlen_storage_valid_ && !target_info.is_agg) {
        const auto& varlen_buffer = getSeparateVarlenStorage();
        CHECK_LT(static_cast<size_t>(getCoordsDataPtr(geo_target_ptr) + 2),
                 varlen_buffer.size());

        return GeoTargetValueBuilder<kMULTIPOLYGON, GeoQueryOutputFetchHandler>::build(
            target_info.sql_type,
            geo_return_type_,
            nullptr,
            false,
            device_id_,
            reinterpret_cast<int64_t>(
                varlen_buffer[getCoordsDataPtr(geo_target_ptr)].data()),
            static_cast<int64_t>(varlen_buffer[getCoordsDataPtr(geo_target_ptr)].size()),
            reinterpret_cast<int64_t>(
                varlen_buffer[getCoordsDataPtr(geo_target_ptr) + 1].data()),
            static_cast<int64_t>(
                varlen_buffer[getCoordsDataPtr(geo_target_ptr) + 1].size()),
            reinterpret_cast<int64_t>(
                varlen_buffer[getCoordsDataPtr(geo_target_ptr) + 2].data()),
            static_cast<int64_t>(
                varlen_buffer[getCoordsDataPtr(geo_target_ptr) + 2].size()));
      } else if (col_lazy_fetch && col_lazy_fetch->is_lazily_fetched) {
        const auto& frag_col_buffers = getFragColBuffers();

        return GeoTargetValueBuilder<kMULTIPOLYGON, GeoLazyFetchHandler>::build(
            target_info.sql_type,
            geo_return_type_,
            frag_col_buffers[col_lazy_fetch->local_col_id],
            getCoordsDataPtr(geo_target_ptr),
            frag_col_buffers[col_lazy_fetch->local_col_id + 1],
            getCoordsDataPtr(geo_target_ptr),
            frag_col_buffers[col_lazy_fetch->local_col_id + 2],
            getCoordsDataPtr(geo_target_ptr));
      } else {
        return GeoTargetValueBuilder<kMULTIPOLYGON, GeoQueryOutputFetchHandler>::build(
            target_info.sql_type,
            geo_return_type_,
            is_gpu_fetch ? getDataMgr() : nullptr,
            is_gpu_fetch,
            device_id_,
            getCoordsDataPtr(geo_target_ptr),
            getCoordsLength(geo_target_ptr),
            getRingSizesPtr(geo_target_ptr),
            getRingSizesLength(geo_target_ptr) * 4,
            getPolyRingsPtr(geo_target_ptr),
            getPolyRingsLength(geo_target_ptr) * 4);
      }
      break;
    }
    default:
      throw std::runtime_error("Unknown Geometry type encountered: " +
                               target_info.sql_type.get_type_name());
  }
  UNREACHABLE();
  return TargetValue(nullptr);
}

// Reads an integer or a float from ptr based on the type and the byte width.
TargetValue ResultSet::makeTargetValue(const int8_t* ptr,
                                       const int8_t compact_sz,
                                       const TargetInfo& target_info,
                                       const size_t target_logical_idx,
                                       const bool translate_strings,
                                       const bool decimal_to_double,
                                       const size_t entry_buff_idx) const {
  auto actual_compact_sz = compact_sz;
  if (target_info.sql_type.get_type() == kFLOAT &&
      !query_mem_desc_.forceFourByteFloat()) {
    if (query_mem_desc_.isLogicalSizedColumnsAllowed()) {
      actual_compact_sz = sizeof(float);
    } else {
      actual_compact_sz = sizeof(double);
    }
    if (target_info.is_agg &&
        (target_info.agg_kind == kAVG || target_info.agg_kind == kSUM ||
         target_info.agg_kind == kMIN || target_info.agg_kind == kMAX ||
         target_info.agg_kind == kSINGLE_VALUE)) {
      // The above listed aggregates use two floats in a single 8-byte slot. Set the
      // padded size to 4 bytes to properly read each value.
      actual_compact_sz = sizeof(float);
    }
  }
  if (get_compact_type(target_info).is_date_in_days()) {
    // Dates encoded in days are converted to 8 byte values on read.
    actual_compact_sz = sizeof(int64_t);
  }

  // String dictionary keys are read as 32-bit values regardless of encoding
  if (target_info.sql_type.is_string() &&
      target_info.sql_type.get_compression() == kENCODING_DICT &&
      target_info.sql_type.get_comp_param()) {
    actual_compact_sz = sizeof(int32_t);
  }

  auto ival = read_int_from_buff(ptr, actual_compact_sz);
  const auto& chosen_type = get_compact_type(target_info);
  if (!lazy_fetch_info_.empty()) {
    CHECK_LT(target_logical_idx, lazy_fetch_info_.size());
    const auto& col_lazy_fetch = lazy_fetch_info_[target_logical_idx];
    if (col_lazy_fetch.is_lazily_fetched) {
      CHECK_GE(ival, 0);
      const auto storage_idx = getStorageIndex(entry_buff_idx);
      CHECK_LT(storage_idx.first, col_buffers_.size());
      auto& frag_col_buffers = getColumnFrag(storage_idx.first, target_logical_idx, ival);
      CHECK_LT(size_t(col_lazy_fetch.local_col_id), frag_col_buffers.size());
      ival = lazy_decode(
          col_lazy_fetch, frag_col_buffers[col_lazy_fetch.local_col_id], ival);
      if (chosen_type.is_fp()) {
        const auto dval = *reinterpret_cast<const double*>(may_alias_ptr(&ival));
        if (chosen_type.get_type() == kFLOAT) {
          return ScalarTargetValue(static_cast<float>(dval));
        } else {
          return ScalarTargetValue(dval);
        }
      }
    }
  }
  if (chosen_type.is_fp()) {
    switch (actual_compact_sz) {
      case 8: {
        const auto dval = *reinterpret_cast<const double*>(ptr);
        return chosen_type.get_type() == kFLOAT
                   ? ScalarTargetValue(static_cast<const float>(dval))
                   : ScalarTargetValue(dval);
      }
      case 4: {
        CHECK_EQ(kFLOAT, chosen_type.get_type());
        return *reinterpret_cast<const float*>(ptr);
      }
      default:
        CHECK(false);
    }
  }
  if (chosen_type.is_integer() | chosen_type.is_boolean() || chosen_type.is_time() ||
      chosen_type.is_timeinterval()) {
    if (is_distinct_target(target_info)) {
      return TargetValue(count_distinct_set_size(
          ival, query_mem_desc_.getCountDistinctDescriptor(target_logical_idx)));
    }
    // TODO(alex): remove int_resize_cast, make read_int_from_buff return the
    // right type instead
    if (inline_int_null_val(chosen_type) ==
        int_resize_cast(ival, chosen_type.get_logical_size())) {
      return inline_int_null_val(target_info.sql_type);
    }
    return ival;
  }
  if (chosen_type.is_string() && chosen_type.get_compression() == kENCODING_DICT) {
    if (translate_strings) {
      if (static_cast<int32_t>(ival) ==
          NULL_INT) {  // TODO(alex): this isn't nice, fix it
        return NullableString(nullptr);
      }
      StringDictionaryProxy* sdp{nullptr};
      if (!chosen_type.get_comp_param()) {
        sdp = row_set_mem_owner_->getLiteralStringDictProxy();
      } else {
        sdp = executor_
                  ? executor_->getStringDictionaryProxy(
                        chosen_type.get_comp_param(), row_set_mem_owner_, false)
                  : row_set_mem_owner_->getStringDictProxy(chosen_type.get_comp_param());
      }
      return NullableString(sdp->getString(ival));
    } else {
      return static_cast<int64_t>(static_cast<int32_t>(ival));
    }
  }
  if (chosen_type.is_decimal()) {
    if (decimal_to_double) {
      if (target_info.is_agg &&
          (target_info.agg_kind == kAVG || target_info.agg_kind == kSUM ||
           target_info.agg_kind == kMIN || target_info.agg_kind == kMAX) &&
          ival == inline_int_null_val(SQLTypeInfo(kBIGINT, false))) {
        return NULL_DOUBLE;
      }
      if (ival ==
          inline_int_null_val(SQLTypeInfo(decimal_to_int_type(chosen_type), false))) {
        return NULL_DOUBLE;
      }
      return static_cast<double>(ival) / exp_to_scale(chosen_type.get_scale());
    }
    return ival;
  }
  CHECK(false);
  return TargetValue(int64_t(0));
}

// Gets the TargetValue stored at position local_entry_idx in the col1_ptr and col2_ptr
// column buffers. The second column is only used for AVG.
// the global_entry_idx is passed to makeTargetValue to be used for
// final lazy fetch (if there's any).
TargetValue ResultSet::getTargetValueFromBufferColwise(
    const int8_t* col_ptr,
    const int8_t* keys_ptr,
    const QueryMemoryDescriptor& query_mem_desc,
    const size_t local_entry_idx,
    const size_t global_entry_idx,
    const TargetInfo& target_info,
    const size_t target_logical_idx,
    const size_t slot_idx,
    const bool translate_strings,
    const bool decimal_to_double) const {
  CHECK(query_mem_desc_.didOutputColumnar());
  const auto col1_ptr = col_ptr;
  const auto compact_sz1 = query_mem_desc.getPaddedSlotWidthBytes(slot_idx);
  const auto next_col_ptr =
      advance_to_next_columnar_target_buff(col1_ptr, query_mem_desc, slot_idx);
  const auto col2_ptr = ((target_info.is_agg && target_info.agg_kind == kAVG) ||
                         is_real_str_or_array(target_info))
                            ? next_col_ptr
                            : nullptr;
  const auto compact_sz2 = ((target_info.is_agg && target_info.agg_kind == kAVG) ||
                            is_real_str_or_array(target_info))
                               ? query_mem_desc.getPaddedSlotWidthBytes(slot_idx + 1)
                               : 0;

  // TODO(Saman): add required logics for count distinct
  // geospatial target values:
  if (target_info.sql_type.is_geometry()) {
    return makeGeoTargetValue(
        col1_ptr, slot_idx, target_info, target_logical_idx, global_entry_idx);
  }

  const auto ptr1 = columnar_elem_ptr(local_entry_idx, col1_ptr, compact_sz1);
  if (target_info.agg_kind == kAVG || is_real_str_or_array(target_info)) {
    CHECK(col2_ptr);
    CHECK(compact_sz2);
    const auto ptr2 = columnar_elem_ptr(local_entry_idx, col2_ptr, compact_sz2);
    return target_info.agg_kind == kAVG
               ? make_avg_target_value(ptr1, compact_sz1, ptr2, compact_sz2, target_info)
               : makeVarlenTargetValue(ptr1,
                                       compact_sz1,
                                       ptr2,
                                       compact_sz2,
                                       target_info,
                                       target_logical_idx,
                                       translate_strings,
                                       global_entry_idx);
  }
  if (query_mem_desc_.targetGroupbyIndicesSize() == 0 ||
      query_mem_desc_.getTargetGroupbyIndex(target_logical_idx) < 0) {
    return makeTargetValue(ptr1,
                           compact_sz1,
                           target_info,
                           target_logical_idx,
                           translate_strings,
                           decimal_to_double,
                           global_entry_idx);
  }
  const auto key_width = query_mem_desc_.getEffectiveKeyWidth();
  const auto key_idx = query_mem_desc_.getTargetGroupbyIndex(target_logical_idx);
  CHECK_GE(key_idx, 0);
  auto key_col_ptr = keys_ptr + key_idx * query_mem_desc_.getEntryCount() * key_width;
  return makeTargetValue(columnar_elem_ptr(local_entry_idx, key_col_ptr, key_width),
                         key_width,
                         target_info,
                         target_logical_idx,
                         translate_strings,
                         decimal_to_double,
                         global_entry_idx);
}

// Gets the TargetValue stored in slot_idx (and slot_idx for AVG) of
// rowwise_target_ptr.
TargetValue ResultSet::getTargetValueFromBufferRowwise(
    int8_t* rowwise_target_ptr,
    int8_t* keys_ptr,
    const size_t entry_buff_idx,
    const TargetInfo& target_info,
    const size_t target_logical_idx,
    const size_t slot_idx,
    const bool translate_strings,
    const bool decimal_to_double,
    const bool fixup_count_distinct_pointers) const {
  if (UNLIKELY(fixup_count_distinct_pointers)) {
    if (is_distinct_target(target_info)) {
      auto count_distinct_ptr_ptr = reinterpret_cast<int64_t*>(rowwise_target_ptr);
      const auto remote_ptr = *count_distinct_ptr_ptr;
      if (remote_ptr) {
        const auto ptr = storage_->mappedPtr(remote_ptr);
        if (ptr) {
          *count_distinct_ptr_ptr = ptr;
        } else {
          // need to create a zero filled buffer for this remote_ptr
          const auto& count_distinct_desc =
              query_mem_desc_.count_distinct_descriptors_[target_logical_idx];
          const auto bitmap_byte_sz = count_distinct_desc.sub_bitmap_count == 1
                                          ? count_distinct_desc.bitmapSizeBytes()
                                          : count_distinct_desc.bitmapPaddedSizeBytes();
          auto count_distinct_buffer =
              static_cast<int8_t*>(checked_malloc(bitmap_byte_sz));
          memset(count_distinct_buffer, 0, bitmap_byte_sz);
          row_set_mem_owner_->addCountDistinctBuffer(
              count_distinct_buffer, bitmap_byte_sz, true);
          *count_distinct_ptr_ptr = reinterpret_cast<int64_t>(count_distinct_buffer);
        }
      }
    }
    return int64_t(0);
  }
  if (target_info.sql_type.is_geometry()) {
    return makeGeoTargetValue(
        rowwise_target_ptr, slot_idx, target_info, target_logical_idx, entry_buff_idx);
  }

  auto ptr1 = rowwise_target_ptr;
  int8_t compact_sz1 = query_mem_desc_.getPaddedSlotWidthBytes(slot_idx);
  if (query_mem_desc_.isSingleColumnGroupByWithPerfectHash() &&
      !query_mem_desc_.hasKeylessHash() && !target_info.is_agg) {
    // Single column perfect hash group by can utilize one slot for both the key and the
    // target value if both values fit in 8 bytes. Use the target value actual size for
    // this case. If they don't, the target value should be 8 bytes, so we can still use
    // the actual size rather than the compact size.
    compact_sz1 = query_mem_desc_.getLogicalSlotWidthBytes(slot_idx);
  }

  // logic for deciding width of column
  if (target_info.agg_kind == kAVG || is_real_str_or_array(target_info)) {
    const auto ptr2 =
        rowwise_target_ptr + query_mem_desc_.getPaddedSlotWidthBytes(slot_idx);
    int8_t compact_sz2 = 0;
    // Skip reading the second slot if we have a none encoded string and are using
    // the none encoded strings buffer attached to ResultSetStorage
    if (!(separate_varlen_storage_valid_ &&
          (target_info.sql_type.is_array() ||
           (target_info.sql_type.is_string() &&
            target_info.sql_type.get_compression() == kENCODING_NONE)))) {
      compact_sz2 = query_mem_desc_.getPaddedSlotWidthBytes(slot_idx + 1);
    }
    if (separate_varlen_storage_valid_ && target_info.is_agg) {
      compact_sz2 = 8;  // TODO(adb): is there a better way to do this?
    }
    CHECK(ptr2);
    return target_info.agg_kind == kAVG
               ? make_avg_target_value(ptr1, compact_sz1, ptr2, compact_sz2, target_info)
               : makeVarlenTargetValue(ptr1,
                                       compact_sz1,
                                       ptr2,
                                       compact_sz2,
                                       target_info,
                                       target_logical_idx,
                                       translate_strings,
                                       entry_buff_idx);
  }
  if (query_mem_desc_.targetGroupbyIndicesSize() == 0 ||
      query_mem_desc_.getTargetGroupbyIndex(target_logical_idx) < 0) {
    return makeTargetValue(ptr1,
                           compact_sz1,
                           target_info,
                           target_logical_idx,
                           translate_strings,
                           decimal_to_double,
                           entry_buff_idx);
  }
  const auto key_width = query_mem_desc_.getEffectiveKeyWidth();
  ptr1 = keys_ptr + query_mem_desc_.getTargetGroupbyIndex(target_logical_idx) * key_width;
  return makeTargetValue(ptr1,
                         key_width,
                         target_info,
                         target_logical_idx,
                         translate_strings,
                         decimal_to_double,
                         entry_buff_idx);
}

// Returns true iff the entry at position entry_idx in buff contains a valid row.
bool ResultSetStorage::isEmptyEntry(const size_t entry_idx, const int8_t* buff) const {
  if (QueryDescriptionType::NonGroupedAggregate ==
      query_mem_desc_.getQueryDescriptionType()) {
    return false;
  }
  if (query_mem_desc_.didOutputColumnar()) {
    return isEmptyEntryColumnar(entry_idx, buff);
  }
  if (query_mem_desc_.hasKeylessHash()) {
    CHECK(query_mem_desc_.getQueryDescriptionType() ==
          QueryDescriptionType::GroupByPerfectHash);
    CHECK_GE(query_mem_desc_.getTargetIdxForKey(), 0);
    CHECK_LT(static_cast<size_t>(query_mem_desc_.getTargetIdxForKey()),
             target_init_vals_.size());
    const auto rowwise_target_ptr = row_ptr_rowwise(buff, query_mem_desc_, entry_idx);
    const auto target_slot_off =
        get_byteoff_of_slot(query_mem_desc_.getTargetIdxForKey(), query_mem_desc_);
    return read_int_from_buff(rowwise_target_ptr + target_slot_off,
                              query_mem_desc_.getPaddedSlotWidthBytes(
                                  query_mem_desc_.getTargetIdxForKey())) ==
           target_init_vals_[query_mem_desc_.getTargetIdxForKey()];
  } else {
    const auto keys_ptr = row_ptr_rowwise(buff, query_mem_desc_, entry_idx);
    switch (query_mem_desc_.getEffectiveKeyWidth()) {
      case 4:
        CHECK(QueryDescriptionType::GroupByPerfectHash !=
              query_mem_desc_.getQueryDescriptionType());
        return *reinterpret_cast<const int32_t*>(keys_ptr) == EMPTY_KEY_32;
      case 8:
        return *reinterpret_cast<const int64_t*>(keys_ptr) == EMPTY_KEY_64;
      default:
        CHECK(false);
        return true;
    }
  }
}

/*
 * Returns true if the entry contain empty keys
 * This function should only be used with columanr format.
 */
bool ResultSetStorage::isEmptyEntryColumnar(const size_t entry_idx,
                                            const int8_t* buff) const {
  CHECK(query_mem_desc_.didOutputColumnar());
  if (query_mem_desc_.getQueryDescriptionType() ==
      QueryDescriptionType::NonGroupedAggregate) {
    return false;
  }
  if (query_mem_desc_.hasKeylessHash()) {
    CHECK(query_mem_desc_.getQueryDescriptionType() ==
          QueryDescriptionType::GroupByPerfectHash);
    CHECK_GE(query_mem_desc_.getTargetIdxForKey(), 0);
    CHECK_LT(static_cast<size_t>(query_mem_desc_.getTargetIdxForKey()),
             target_init_vals_.size());
    const auto col_buff = advance_col_buff_to_slot(
        buff, query_mem_desc_, targets_, query_mem_desc_.getTargetIdxForKey(), false);
    const auto entry_buff =
        col_buff + entry_idx * query_mem_desc_.getPaddedSlotWidthBytes(
                                   query_mem_desc_.getTargetIdxForKey());
    return read_int_from_buff(entry_buff,
                              query_mem_desc_.getPaddedSlotWidthBytes(
                                  query_mem_desc_.getTargetIdxForKey())) ==
           target_init_vals_[query_mem_desc_.getTargetIdxForKey()];
  } else {
    // it's enough to find the first group key which is empty
    if (query_mem_desc_.getQueryDescriptionType() == QueryDescriptionType::Projection) {
      return reinterpret_cast<const int64_t*>(buff)[entry_idx] == EMPTY_KEY_64;
    } else {
      CHECK(query_mem_desc_.getGroupbyColCount() > 0);
      const auto target_buff = buff + query_mem_desc_.getPrependedGroupColOffInBytes(0);
      switch (query_mem_desc_.groupColWidth(0)) {
        case 8:
          return reinterpret_cast<const int64_t*>(target_buff)[entry_idx] == EMPTY_KEY_64;
        case 4:
          return reinterpret_cast<const int32_t*>(target_buff)[entry_idx] == EMPTY_KEY_32;
        case 2:
          return reinterpret_cast<const int16_t*>(target_buff)[entry_idx] == EMPTY_KEY_16;
        case 1:
          return reinterpret_cast<const int8_t*>(target_buff)[entry_idx] == EMPTY_KEY_8;
        default:
          CHECK(false);
      }
    }
    return false;
  }
  return false;
}

namespace {

template <typename T>
<<<<<<< HEAD
inline size_t makeBinSearch(size_t l, size_t r, T&& is_empty_fn) {
=======
inline size_t make_bin_search(size_t l, size_t r, T&& is_empty_fn) {
>>>>>>> 1b11dc7a
  // Avoid search if there are no empty keys.
  if (!is_empty_fn(r - 1)) {
    return r;
  }

  --r;
  while (l != r) {
    size_t c = (l + r) / 2;
    if (is_empty_fn(c)) {
      r = c;
    } else {
      l = c + 1;
    }
  }

  return r;
}

}  // namespace

size_t ResultSetStorage::binSearchRowCount() const {
  CHECK(query_mem_desc_.getQueryDescriptionType() == QueryDescriptionType::Projection);
<<<<<<< HEAD
  CHECK_EQ(query_mem_desc_.getEffectiveKeyWidth(), 8);
=======
  CHECK_EQ(query_mem_desc_.getEffectiveKeyWidth(), size_t(8));
>>>>>>> 1b11dc7a

  if (!query_mem_desc_.getEntryCount()) {
    return 0;
  }

  if (query_mem_desc_.didOutputColumnar()) {
<<<<<<< HEAD
    return makeBinSearch(0, query_mem_desc_.getEntryCount(), [this](size_t idx) {
      return reinterpret_cast<const int64_t*>(buff_)[idx] == EMPTY_KEY_64;
    });
  } else {
    return makeBinSearch(0, query_mem_desc_.getEntryCount(), [this](size_t idx) {
=======
    return make_bin_search(0, query_mem_desc_.getEntryCount(), [this](size_t idx) {
      return reinterpret_cast<const int64_t*>(buff_)[idx] == EMPTY_KEY_64;
    });
  } else {
    return make_bin_search(0, query_mem_desc_.getEntryCount(), [this](size_t idx) {
>>>>>>> 1b11dc7a
      const auto keys_ptr = row_ptr_rowwise(buff_, query_mem_desc_, idx);
      return *reinterpret_cast<const int64_t*>(keys_ptr) == EMPTY_KEY_64;
    });
  }
}

bool ResultSetStorage::isEmptyEntry(const size_t entry_idx) const {
  return isEmptyEntry(entry_idx, buff_);
}

bool ResultSet::isNull(const SQLTypeInfo& ti,
                       const InternalTargetValue& val,
                       const bool float_argument_input) {
  if (ti.get_notnull()) {
    return false;
  }
  if (val.isInt()) {
    return val.i1 == null_val_bit_pattern(ti, float_argument_input);
  }
  if (val.isPair()) {
    return !val.i2 ||
           pair_to_double({val.i1, val.i2}, ti, float_argument_input) == NULL_DOUBLE;
  }
  if (val.isStr()) {
    return !val.i1;
  }
  CHECK(val.isNull());
  return true;
}<|MERGE_RESOLUTION|>--- conflicted
+++ resolved
@@ -2177,11 +2177,7 @@
 namespace {
 
 template <typename T>
-<<<<<<< HEAD
-inline size_t makeBinSearch(size_t l, size_t r, T&& is_empty_fn) {
-=======
 inline size_t make_bin_search(size_t l, size_t r, T&& is_empty_fn) {
->>>>>>> 1b11dc7a
   // Avoid search if there are no empty keys.
   if (!is_empty_fn(r - 1)) {
     return r;
@@ -2204,30 +2200,18 @@
 
 size_t ResultSetStorage::binSearchRowCount() const {
   CHECK(query_mem_desc_.getQueryDescriptionType() == QueryDescriptionType::Projection);
-<<<<<<< HEAD
-  CHECK_EQ(query_mem_desc_.getEffectiveKeyWidth(), 8);
-=======
   CHECK_EQ(query_mem_desc_.getEffectiveKeyWidth(), size_t(8));
->>>>>>> 1b11dc7a
 
   if (!query_mem_desc_.getEntryCount()) {
     return 0;
   }
 
   if (query_mem_desc_.didOutputColumnar()) {
-<<<<<<< HEAD
-    return makeBinSearch(0, query_mem_desc_.getEntryCount(), [this](size_t idx) {
-      return reinterpret_cast<const int64_t*>(buff_)[idx] == EMPTY_KEY_64;
-    });
-  } else {
-    return makeBinSearch(0, query_mem_desc_.getEntryCount(), [this](size_t idx) {
-=======
     return make_bin_search(0, query_mem_desc_.getEntryCount(), [this](size_t idx) {
       return reinterpret_cast<const int64_t*>(buff_)[idx] == EMPTY_KEY_64;
     });
   } else {
     return make_bin_search(0, query_mem_desc_.getEntryCount(), [this](size_t idx) {
->>>>>>> 1b11dc7a
       const auto keys_ptr = row_ptr_rowwise(buff_, query_mem_desc_, idx);
       return *reinterpret_cast<const int64_t*>(keys_ptr) == EMPTY_KEY_64;
     });
