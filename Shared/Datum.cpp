/*
 * Copyright 2017 MapD Technologies, Inc.
 *
 * Licensed under the Apache License, Version 2.0 (the "License");
 * you may not use this file except in compliance with the License.
 * You may obtain a copy of the License at
 *
 *     http://www.apache.org/licenses/LICENSE-2.0
 *
 * Unless required by applicable law or agreed to in writing, software
 * distributed under the License is distributed on an "AS IS" BASIS,
 * WITHOUT WARRANTIES OR CONDITIONS OF ANY KIND, either express or implied.
 * See the License for the specific language governing permissions and
 * limitations under the License.
 */

/**
 * @file		DatumString.cpp
 * @author	Wei Hong <wei@map-d.com>
 * @brief		Functions to convert between strings and Datum
 *
 * Copyright (c) 2014 MapD Technologies, Inc.  All rights reserved.
 **/

#include <glog/logging.h>
#include <string>
#include <stdexcept>
#include <cassert>
#include <cstdio>
#include <cmath>
#include "sqltypes.h"
#include "StringTransform.h"

std::string SQLTypeInfo::type_name[kSQLTYPE_LAST] = {"NULL",
                                                     "BOOLEAN",
                                                     "CHAR",
                                                     "VARCHAR",
                                                     "NUMERIC",
                                                     "DECIMAL",
                                                     "INTEGER",
                                                     "SMALLINT",
                                                     "FLOAT",
                                                     "DOUBLE",
                                                     "TIME",
                                                     "TIMESTAMP",
                                                     "BIGINT",
                                                     "TEXT",
                                                     "DATE",
                                                     "ARRAY",
                                                     "INTERVAL_DAY_TIME",
                                                     "INTERVAL_YEAR_MONTH"};
std::string SQLTypeInfo::comp_name[kENCODING_LAST] = {"NONE", "FIXED", "RL", "DIFF", "DICT", "SPARSE"};

int64_t parse_numeric(const std::string& s, SQLTypeInfo& ti) {
  assert(s.length() <= 20);
  size_t dot = s.find_first_of('.', 0);
  std::string before_dot;
  std::string after_dot;
  if (dot != std::string::npos) {
    // make .99 as 0.99, or std::stoll below throws exception 'std::invalid_argument'
<<<<<<< HEAD
    before_dot = (0 == dot)? "0": s.substr(0, dot);
=======
    before_dot = (0 == dot) ? "0" : s.substr(0, dot);
>>>>>>> 585d8a50
    after_dot = s.substr(dot + 1);
  } else {
    before_dot = s;
    after_dot = "0";
  }
  const bool is_negative = before_dot.find_first_of('-', 0) != std::string::npos;
  const int64_t sign = is_negative ? -1 : 1;
  int64_t result;
  result = std::abs(std::stoll(before_dot));
  int64_t fraction = 0;
  if (!after_dot.empty())
    fraction = std::stoll(after_dot);
  if (ti.get_dimension() == 0) {
    // set the type info based on the literal string
    ti.set_scale(after_dot.length());
    ti.set_dimension(before_dot.length() + ti.get_scale());
    ti.set_notnull(false);
  } else {
    if (before_dot.length() + ti.get_scale() > static_cast<size_t>(ti.get_dimension()))
      throw std::runtime_error("numeric value " + s + " exceeds the maximum precision of " +
                               std::to_string(ti.get_dimension()));
    for (ssize_t i = 0; i < static_cast<ssize_t>(after_dot.length()) - ti.get_scale(); i++)
      fraction /= 10;  // truncate the digits after decimal point.
  }
  // the following loop can be made more efficient if needed
  for (int i = 0; i < ti.get_scale(); i++)
    result *= 10;
  if (result < 0)
    result -= fraction;
  else
    result += fraction;
  return result * sign;
}

// had to port timegm because the one on MacOS is horrendously slow.
extern time_t my_timegm(const struct tm* tm);

/*
 * @brief convert string to a datum
 */
Datum StringToDatum(const std::string& s, SQLTypeInfo& ti) {
  Datum d;
  switch (ti.get_type()) {
    case kBOOLEAN:
      if (s == "t" || s == "T" || s == "1" || to_upper(s) == "TRUE")
        d.boolval = true;
      else if (s == "f" || s == "F" || s == "0" || to_upper(s) == "FALSE")
        d.boolval = false;
      else
        throw std::runtime_error("Invalid string for boolean " + s);
      break;
    case kNUMERIC:
    case kDECIMAL:
      d.bigintval = parse_numeric(s, ti);
      break;
    case kBIGINT:
      d.bigintval = std::stoll(s);
      break;
    case kINT:
      d.intval = std::stoi(s);
      break;
    case kSMALLINT:
      d.smallintval = std::stoi(s);
      break;
    case kFLOAT:
      d.floatval = std::stof(s);
      break;
    case kDOUBLE:
      d.doubleval = std::stod(s);
      break;
    case kTIME: {
      // @TODO handle fractional seconds
      std::tm tm_struct = {0};
      if (!strptime(s.c_str(), "%T %z", &tm_struct) && !strptime(s.c_str(), "%T", &tm_struct) &&
          !strptime(s.c_str(), "%H%M%S", &tm_struct) && !strptime(s.c_str(), "%R", &tm_struct)) {
        throw std::runtime_error("Invalid time string " + s);
      }
      tm_struct.tm_mday = 1;
      tm_struct.tm_mon = 0;
      tm_struct.tm_year = 70;
      tm_struct.tm_wday = tm_struct.tm_yday = tm_struct.tm_isdst = tm_struct.tm_gmtoff = 0;
      d.timeval = my_timegm(&tm_struct);
      break;
    }
    case kTIMESTAMP: {
      std::tm tm_struct;
      // not sure in advance if it is used so need to zero before processing
      tm_struct.tm_gmtoff = 0;
      char* tp;
      // try ISO8601 date first
      tp = strptime(s.c_str(), "%Y-%m-%d", &tm_struct);
      if (!tp)
        tp = strptime(s.c_str(), "%m/%d/%Y", &tm_struct);  // accept American date
      if (!tp)
        tp = strptime(s.c_str(), "%d-%b-%y", &tm_struct);  // accept 03-Sep-15
      if (!tp)
        tp = strptime(s.c_str(), "%d/%b/%Y", &tm_struct);  // accept 03/Sep/2015
      if (!tp) {
        try {
          d.timeval = std::stoll(s);
          break;
        } catch (const std::invalid_argument& ia) {
          throw std::runtime_error("Invalid timestamp string " + s);
        }
      }
      if (*tp == 'T' || *tp == ' ' || *tp == ':')
        tp++;
      else
        throw std::runtime_error("Invalid timestamp break string " + s);
      // now parse the time
      // @TODO handle fractional seconds
      char* p = strptime(tp, "%T %z", &tm_struct);
      if (!p)
        p = strptime(tp, "%T", &tm_struct);
      if (!p)
        p = strptime(tp, "%H%M%S", &tm_struct);
      if (!p)
        p = strptime(tp, "%R", &tm_struct);
      if (!p) {
        // check for weird customer format
        // remove decimal seconds from string if there is a period followed by a number
        char* startptr = nullptr;
        char* endptr;
        // find last decimal in string
        int loop = strlen(tp);
        while (loop > 0) {
          if (tp[loop] == '.') {
            // found last period
            startptr = &tp[loop];
            break;
          }
          loop--;
        }
        if (startptr) {
          // look for space
          endptr = strchr(startptr, ' ');
          if (endptr) {
            // ok we found a start and and end
            // remove the decimal portion
            // will need to capture this for later
            memmove(startptr, endptr, strlen(endptr) + 1);
          }
        }
        p = strptime(tp, "%I . %M . %S %p", &tm_struct);  // customers weird '.' separated date
      }
      if (!p)
        throw std::runtime_error("Invalid timestamp time string " + s);
      tm_struct.tm_wday = tm_struct.tm_yday = tm_struct.tm_isdst = 0;
      d.timeval = my_timegm(&tm_struct);
      break;
    }
    case kDATE: {
      std::tm tm_struct;
      // not sure in advance if it is used so need to zero before processing
      tm_struct.tm_gmtoff = 0;
      char* tp;
      // try ISO8601 date first
      tp = strptime(s.c_str(), "%Y-%m-%d", &tm_struct);
      if (!tp)
        tp = strptime(s.c_str(), "%m/%d/%Y", &tm_struct);  // accept American date
      if (!tp)
        tp = strptime(s.c_str(), "%d-%b-%y", &tm_struct);  // accept 03-Sep-15
      if (!tp)
        tp = strptime(s.c_str(), "%d/%b/%Y", &tm_struct);  // accept 03/Sep/2015
      if (!tp) {
        try {
          d.timeval = std::stoll(s);
          break;
        } catch (const std::invalid_argument& ia) {
          throw std::runtime_error("Invalid date string " + s);
        }
      }
      tm_struct.tm_sec = tm_struct.tm_min = tm_struct.tm_hour = 0;
      tm_struct.tm_wday = tm_struct.tm_yday = tm_struct.tm_isdst = tm_struct.tm_gmtoff = 0;
      d.timeval = my_timegm(&tm_struct);
      break;
    }
    default:
      throw std::runtime_error("Internal error: invalid type in StringToDatum.");
  }
  return d;
}

/*
 * @brief convert datum to string
 */
std::string DatumToString(Datum d, const SQLTypeInfo& ti) {
  switch (ti.get_type()) {
    case kBOOLEAN:
      if (d.boolval)
        return "t";
      return "f";
    case kNUMERIC:
    case kDECIMAL: {
      char str[ti.get_dimension() + 1];
      double v = (double)d.bigintval / pow(10, ti.get_scale());
      sprintf(str, "%*.*f", ti.get_dimension(), ti.get_scale(), v);
      return std::string(str);
    }
    case kINT:
      return std::to_string(d.intval);
    case kSMALLINT:
      return std::to_string(d.smallintval);
    case kBIGINT:
      return std::to_string(d.bigintval);
    case kFLOAT:
      return std::to_string(d.floatval);
    case kDOUBLE:
      return std::to_string(d.doubleval);
    case kTIME: {
      std::tm tm_struct;
      gmtime_r(&d.timeval, &tm_struct);
      char buf[9];
      strftime(buf, 9, "%T", &tm_struct);
      return std::string(buf);
    }
    case kTIMESTAMP: {
      std::tm tm_struct;
      gmtime_r(&d.timeval, &tm_struct);
      char buf[20];
      strftime(buf, 20, "%F %T", &tm_struct);
      return std::string(buf);
    }
    case kDATE: {
      std::tm tm_struct;
      gmtime_r(&d.timeval, &tm_struct);
      char buf[11];
      strftime(buf, 11, "%F", &tm_struct);
      return std::string(buf);
    }
    case kINTERVAL_DAY_TIME:
      return std::to_string(d.timeval) + " ms (day-time interval)";
    case kINTERVAL_YEAR_MONTH:
      return std::to_string(d.timeval) + " month(s) (year-month interval)";
    case kTEXT:
    case kVARCHAR:
    case kCHAR:
      return *d.stringval;
    default:
      throw std::runtime_error("Internal error: invalid type in DatumToString.");
  }
  return "";
}

SQLTypes decimal_to_int_type(const SQLTypeInfo& ti) {
  switch (ti.get_size()) {
    case 2:
      return kSMALLINT;
    case 4:
      return kINT;
    case 8:
      return kBIGINT;
    default:
      CHECK(false);
  }
  return kNULLT;
}

int64_t convert_decimal_value_to_scale(const int64_t decimal_value,
                                       const SQLTypeInfo& type_info,
                                       const SQLTypeInfo& new_type_info) {
  auto converted_decimal_value = decimal_value;
  if (new_type_info.get_scale() > type_info.get_scale()) {
    for (int i = 0; i < new_type_info.get_scale() - type_info.get_scale(); i++)
      converted_decimal_value *= 10;
  } else if (new_type_info.get_scale() < type_info.get_scale()) {
    for (int i = 0; i < type_info.get_scale() - new_type_info.get_scale(); i++)
      if (converted_decimal_value > 0)
        converted_decimal_value = (converted_decimal_value + 5) / 10;
      else
        converted_decimal_value = (converted_decimal_value - 5) / 10;
  }
  return converted_decimal_value;
}<|MERGE_RESOLUTION|>--- conflicted
+++ resolved
@@ -58,11 +58,7 @@
   std::string after_dot;
   if (dot != std::string::npos) {
     // make .99 as 0.99, or std::stoll below throws exception 'std::invalid_argument'
-<<<<<<< HEAD
-    before_dot = (0 == dot)? "0": s.substr(0, dot);
-=======
     before_dot = (0 == dot) ? "0" : s.substr(0, dot);
->>>>>>> 585d8a50
     after_dot = s.substr(dot + 1);
   } else {
     before_dot = s;
