--- conflicted
+++ resolved
@@ -4419,16 +4419,12 @@
   const auto& cat = session_info.getCatalog();
   CHECK(device_type == ExecutorDeviceType::CPU ||
         session_info.get_executor_device_type() == ExecutorDeviceType::GPU);
-<<<<<<< HEAD
-  CompilationOptions co = {
-      device_type, true, ExecutorOptLevel::Default, g_enable_dynamic_watchdog,
-      ExecutorExplainType::Default, intel_jit_profile_};
-=======
   CompilationOptions co = {session_info.get_executor_device_type(),
                            true,
                            ExecutorOptLevel::Default,
-                           g_enable_dynamic_watchdog};
->>>>>>> bc497204
+                           g_enable_dynamic_watchdog,
+                           ExecutorExplainType::Default,
+                           intel_jit_profile_};
   ExecutionOptions eo = {false,
                          allow_multifrag_,
                          false,
