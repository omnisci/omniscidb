/*
 * Copyright 2019 OmniSci, Inc.
 *
 * Licensed under the Apache License, Version 2.0 (the "License");
 * you may not use this file except in compliance with the License.
 * You may obtain a copy of the License at
 *
 *     http://www.apache.org/licenses/LICENSE-2.0
 *
 * Unless required by applicable law or agreed to in writing, software
 * distributed under the License is distributed on an "AS IS" BASIS,
 * WITHOUT WARRANTIES OR CONDITIONS OF ANY KIND, either express or implied.
 * See the License for the specific language governing permissions and
 * limitations under the License.
 */

#include "../Shared/DateConverters.h"
#include "ArrowResultSet.h"
#include "Execute.h"

#include <sys/shm.h>
#include <sys/types.h>
#include <algorithm>
#include <cerrno>
#include <cstdio>
#include <cstdlib>
#include <future>
#include <string>

#include "arrow/api.h"
#include "arrow/io/memory.h"
#include "arrow/ipc/api.h"

#include "ArrowUtil.h"

#ifdef HAVE_CUDA
#include <arrow/gpu/cuda_api.h>
#include <cuda.h>
#endif  // HAVE_CUDA

#define ARROW_RECORDBATCH_MAKE arrow::RecordBatch::Make

using namespace arrow;

namespace {

inline SQLTypes get_dict_index_type(const SQLTypeInfo& ti) {
  CHECK(ti.is_dict_encoded_string());
  switch (ti.get_size()) {
    case 1:
      return kTINYINT;
    case 2:
      return kSMALLINT;
    case 4:
      return kINT;
    case 8:
      return kBIGINT;
    default:
      CHECK(false);
  }
  return ti.get_type();
}

inline SQLTypeInfo get_dict_index_type_info(const SQLTypeInfo& ti) {
  CHECK(ti.is_dict_encoded_string());
  switch (ti.get_size()) {
    case 1:
      return SQLTypeInfo(kTINYINT, ti.get_notnull());
    case 2:
      return SQLTypeInfo(kSMALLINT, ti.get_notnull());
    case 4:
      return SQLTypeInfo(kINT, ti.get_notnull());
    case 8:
      return SQLTypeInfo(kBIGINT, ti.get_notnull());
    default:
      CHECK(false);
  }
  return ti;
}

inline SQLTypes get_physical_type(const SQLTypeInfo& ti) {
  auto logical_type = ti.get_type();
  if (IS_INTEGER(logical_type)) {
    switch (ti.get_size()) {
      case 1:
        return kTINYINT;
      case 2:
        return kSMALLINT;
      case 4:
        return kINT;
      case 8:
        return kBIGINT;
      default:
        CHECK(false);
    }
  }
  return logical_type;
}

template <typename TYPE, typename VALUE_ARRAY_TYPE>
void create_or_append_value(const ScalarTargetValue& val_cty,
                            std::shared_ptr<ValueArray>& values,
                            const size_t max_size) {
  auto pval_cty = boost::get<VALUE_ARRAY_TYPE>(&val_cty);
  CHECK(pval_cty);
  auto val_ty = static_cast<TYPE>(*pval_cty);
  if (!values) {
    values = std::make_shared<ValueArray>(std::vector<TYPE>());
    boost::get<std::vector<TYPE>>(*values).reserve(max_size);
  }
  CHECK(values);
  auto values_ty = boost::get<std::vector<TYPE>>(values.get());
  CHECK(values_ty);
  values_ty->push_back(val_ty);
}

template <typename TYPE>
void create_or_append_validity(const ScalarTargetValue& value,
                               const SQLTypeInfo& col_type,
                               std::shared_ptr<std::vector<bool>>& null_bitmap,
                               const size_t max_size) {
  if (col_type.get_notnull()) {
    CHECK(!null_bitmap);
    return;
  }
  auto pvalue = boost::get<TYPE>(&value);
  CHECK(pvalue);
  bool is_valid = false;
  if (col_type.is_boolean()) {
    is_valid = inline_int_null_val(col_type) != static_cast<int8_t>(*pvalue);
  } else if (col_type.is_dict_encoded_string()) {
    is_valid = inline_int_null_val(col_type) != static_cast<int32_t>(*pvalue);
  } else if (col_type.is_integer() || col_type.is_time()) {
    is_valid = inline_int_null_val(col_type) != static_cast<int64_t>(*pvalue);
  } else if (col_type.is_fp()) {
    is_valid = inline_fp_null_val(col_type) != static_cast<double>(*pvalue);
  } else {
    UNREACHABLE();
  }

  if (!null_bitmap) {
    null_bitmap = std::make_shared<std::vector<bool>>();
    null_bitmap->reserve(max_size);
  }
  CHECK(null_bitmap);
  null_bitmap->push_back(is_valid);
}

template <typename TYPE, typename enable = void>
class null_type {};

template <typename TYPE>
struct null_type<TYPE, std::enable_if_t<std::is_integral<TYPE>::value>> {
  using type = typename std::make_signed<TYPE>::type;
  static constexpr type value = inline_int_null_value<type>();
};

template <typename TYPE>
struct null_type<TYPE, std::enable_if_t<std::is_floating_point<TYPE>::value>> {
  using type = TYPE;
  static constexpr type value = inline_fp_null_value<type>();
};

template <typename TYPE>
using null_type_t = typename null_type<TYPE>::type;

template <typename C_TYPE, typename ARROW_TYPE = typename CTypeTraits<C_TYPE>::ArrowType>
void convert_column(ResultSetPtr result,
                    size_t col,
                    std::unique_ptr<int8_t[]>& values,
                    std::unique_ptr<uint8_t[]>& is_valid,
                    size_t entry_count,
                    std::shared_ptr<Array>& out) {
  CHECK(sizeof(C_TYPE) == result->getColType(col).get_size());
  CHECK(!values);
  CHECK(!is_valid);

  const int8_t* data_ptr;
  if (result->isZeroCopyColumnarConversionPossible(col)) {
    data_ptr = result->getColumnarBuffer(col);
  } else {
    values.reset(new int8_t[entry_count * sizeof(C_TYPE)]);
    result->copyColumnIntoBuffer(col, values.get(), entry_count * sizeof(C_TYPE));
    data_ptr = values.get();
  }

  int64_t null_count = 0;
  is_valid.reset(new uint8_t[(entry_count + 7) / 8]);

  const null_type_t<C_TYPE>* vals =
      reinterpret_cast<const null_type_t<C_TYPE>*>(data_ptr);
  null_type_t<C_TYPE> null_val = null_type<C_TYPE>::value;

  size_t unroll_count = entry_count & 0xFFFFFFFFFFFFFFF8ULL;
  for (size_t i = 0; i < unroll_count; i += 8) {
    uint8_t valid_byte = 0;
    uint8_t valid;
    valid = vals[i + 0] != null_val;
    valid_byte |= valid << 0;
    null_count += !valid;
    valid = vals[i + 1] != null_val;
    valid_byte |= valid << 1;
    null_count += !valid;
    valid = vals[i + 2] != null_val;
    valid_byte |= valid << 2;
    null_count += !valid;
    valid = vals[i + 3] != null_val;
    valid_byte |= valid << 3;
    null_count += !valid;
    valid = vals[i + 4] != null_val;
    valid_byte |= valid << 4;
    null_count += !valid;
    valid = vals[i + 5] != null_val;
    valid_byte |= valid << 5;
    null_count += !valid;
    valid = vals[i + 6] != null_val;
    valid_byte |= valid << 6;
    null_count += !valid;
    valid = vals[i + 7] != null_val;
    valid_byte |= valid << 7;
    null_count += !valid;
    is_valid[i >> 3] = valid_byte;
  }
  if (unroll_count != entry_count) {
    uint8_t valid_byte = 0;
    for (size_t i = unroll_count; i < entry_count; ++i) {
      bool valid = vals[i] != null_val;
      valid_byte |= valid << (i & 7);
      null_count += !valid;
    }
    is_valid[unroll_count >> 3] = valid_byte;
  }

  if (!null_count)
    is_valid.reset();

  // TODO: support date/time + scaling
  // TODO: support booleans
  // TODO: support strings (dictionaries)
  std::shared_ptr<Buffer> data(new Buffer(reinterpret_cast<const uint8_t*>(data_ptr),
                                          entry_count * sizeof(C_TYPE)));
  if (null_count) {
    std::shared_ptr<Buffer> null_bitmap(
        new Buffer(is_valid.get(), (entry_count + 7) / 8));
    out.reset(new NumericArray<ARROW_TYPE>(entry_count, data, null_bitmap, null_count));
  } else {
    out.reset(new NumericArray<ARROW_TYPE>(entry_count, data));
  }
}

std::pair<key_t, void*> get_shm(size_t shmsz) {
  if (!shmsz) {
    return std::make_pair(IPC_PRIVATE, nullptr);
  }
  // Generate a new key for a shared memory segment. Keys to shared memory segments
  // are OS global, so we need to try a new key if we encounter a collision. It seems
  // incremental keygen would be deterministically worst-case. If we use a hash
  // (like djb2) + nonce, we could still get collisions if multiple clients specify
  // the same nonce, so using rand() in lieu of a better approach
  // TODO(ptaylor): Is this common? Are these assumptions true?
  auto key = static_cast<key_t>(rand());
  int shmid = -1;
  // IPC_CREAT - indicates we want to create a new segment for this key if it doesn't
  // exist IPC_EXCL - ensures failure if a segment already exists for this key
  while ((shmid = shmget(key, shmsz, IPC_CREAT | IPC_EXCL | 0666)) < 0) {
    // If shmget fails and errno is one of these four values, try a new key.
    // TODO(ptaylor): is checking for the last three values really necessary? Checking
    // them by default to be safe. EEXIST - a shared memory segment is already associated
    // with this key EACCES - a shared memory segment is already associated with this key,
    // but we don't have permission to access it EINVAL - a shared memory segment is
    // already associated with this key, but the size is less than shmsz ENOENT -
    // IPC_CREAT was not set in shmflg and no shared memory segment associated with key
    // was found
    if (!(errno & (EEXIST | EACCES | EINVAL | ENOENT))) {
      throw std::runtime_error("failed to create a shared memory");
    }
    key = static_cast<key_t>(rand());
  }
  // get a pointer to the shared memory segment
  auto ipc_ptr = shmat(shmid, NULL, 0);
  if (reinterpret_cast<int64_t>(ipc_ptr) == -1) {
    throw std::runtime_error("failed to attach a shared memory");
  }

  return std::make_pair(key, ipc_ptr);
}

std::pair<key_t, std::shared_ptr<Buffer>> get_shm_buffer(size_t size) {
  auto [key, ipc_ptr] = get_shm(size);
  std::shared_ptr<Buffer> buffer(new MutableBuffer(static_cast<uint8_t*>(ipc_ptr), size));
  return std::make_pair<key_t, std::shared_ptr<Buffer>>(std::move(key),
                                                        std::move(buffer));
}

}  // namespace

namespace arrow {

key_t get_and_copy_to_shm(const std::shared_ptr<Buffer>& data) {
  auto [key, ipc_ptr] = get_shm(data->size());
  // copy the arrow records buffer to shared memory
  // TODO(ptaylor): I'm sure it's possible to tell Arrow's RecordBatchStreamWriter to
  // write directly to the shared memory segment as a sink
  memcpy(ipc_ptr, data->data(), data->size());
  // detach from the shared memory segment
  shmdt(ipc_ptr);
  return key;
}

}  // namespace arrow

<<<<<<< HEAD
// WARN(ptaylor): users are responsible for detaching and removing shared memory segments,
// e.g.,
//   int shmid = shmget(...);
//   auto ipc_ptr = shmat(shmid, ...);
//   ...
//   shmdt(ipc_ptr);
//   shmctl(shmid, IPC_RMID, 0);
// WARN(miyu): users are responsible to free all device copies, e.g.,
//   cudaIpcMemHandle_t mem_handle = ...
//   void* dev_ptr;
//   cudaIpcOpenMemHandle(&dev_ptr, mem_handle, cudaIpcMemLazyEnablePeerAccess);
//   ...
//   cudaIpcCloseMemHandle(dev_ptr);
//   cudaFree(dev_ptr);
//
// TODO(miyu): verify if the server still needs to free its own copies after last uses
ArrowResult ArrowResultSetConverter::getArrowResultImpl() const {
  auto timer = DEBUG_TIMER(__func__);
  const auto serialized_arrow_output = getSerializedArrowOutput();
  const auto& serialized_schema = serialized_arrow_output.schema;
  const auto& serialized_records = serialized_arrow_output.records;
  key_t record_key = serialized_arrow_output.records_shm_key;
  key_t schema_key;

  {
    auto timer = DEBUG_TIMER("get and copy schema to shm");
    schema_key = arrow::get_and_copy_to_shm(serialized_schema);
  }
  CHECK(schema_key != IPC_PRIVATE);
  std::vector<char> schema_handle_buffer(sizeof(key_t), 0);
  memcpy(&schema_handle_buffer[0],
         reinterpret_cast<const unsigned char*>(&schema_key),
         sizeof(key_t));
  if (device_type_ == ExecutorDeviceType::CPU) {
    if (record_key == IPC_PRIVATE) {
      auto timer = DEBUG_TIMER("get and copy records to shm");
      record_key = arrow::get_and_copy_to_shm(serialized_records);
    } else {
      shmdt(serialized_records->data());
    }
=======
//! Serialize an Arrow result to IPC memory. Users are responsible for freeing all CPU IPC
//! buffers using deallocateArrowResultBuffer. GPU buffers will become owned by the caller
//! upon deserialization, and will be automatically freed when they go out of scope.
ArrowResult ArrowResultSetConverter::getArrowResult() const {
  std::shared_ptr<arrow::RecordBatch> record_batch = convertToArrow();

  if (device_type_ == ExecutorDeviceType::CPU) {
    auto out_stream_result = arrow::io::BufferOutputStream::Create(1024);
    ARROW_THROW_NOT_OK(out_stream_result.status());
    auto out_stream = std::move(out_stream_result).ValueOrDie();

    ARROW_THROW_NOT_OK(arrow::ipc::WriteRecordBatchStream(
        {record_batch}, ipc::IpcOptions::Defaults(), out_stream.get()));

    auto complete_ipc_stream = out_stream->Finish();
    ARROW_THROW_NOT_OK(complete_ipc_stream.status());
    auto serialized_records = std::move(complete_ipc_stream).ValueOrDie();

    std::vector<char> schema_handle_buffer;

    const auto record_key = arrow::get_and_copy_to_shm(serialized_records);
>>>>>>> 2878cc07
    std::vector<char> record_handle_buffer(sizeof(key_t), 0);
    memcpy(&record_handle_buffer[0],
           reinterpret_cast<const unsigned char*>(&record_key),
           sizeof(key_t));

    return {schema_handle_buffer,
            0,
            record_handle_buffer,
            serialized_records->size(),
            std::string{""}};
  }
#ifdef HAVE_CUDA
  CHECK(device_type_ == ExecutorDeviceType::GPU);

  // Copy the schema to the schema handle
  auto out_stream_result = arrow::io::BufferOutputStream::Create(1024);
  ARROW_THROW_NOT_OK(out_stream_result.status());
  auto out_stream = std::move(out_stream_result).ValueOrDie();

  arrow::ipc::DictionaryMemo current_memo;
  arrow::ipc::DictionaryMemo serialized_memo;

  arrow::ipc::internal::IpcPayload schema_payload;
  ARROW_THROW_NOT_OK(
      arrow::ipc::internal::GetSchemaPayload(*record_batch->schema(),
                                             arrow::ipc::IpcOptions::Defaults(),
                                             &serialized_memo,
                                             &schema_payload));
  int32_t schema_payload_length = 0;
  ARROW_THROW_NOT_OK(
      arrow::ipc::internal::WriteIpcPayload(schema_payload,
                                            arrow::ipc::IpcOptions::Defaults(),
                                            out_stream.get(),
                                            &schema_payload_length));

  ARROW_THROW_NOT_OK(CollectDictionaries(*record_batch, &current_memo));

  // now try a dictionary
  std::shared_ptr<arrow::Schema> dummy_schema;
  std::vector<std::shared_ptr<arrow::RecordBatch>> dict_batches;
  for (int i = 0; i < record_batch->schema()->num_fields(); i++) {
    auto field = record_batch->schema()->field(i);
    if (field->type()->id() == arrow::Type::DICTIONARY) {
      int64_t dict_id = -1;
      ARROW_THROW_NOT_OK(current_memo.GetId(*field, &dict_id));
      CHECK_GE(dict_id, 0);
      std::shared_ptr<Array> dict;
      ARROW_THROW_NOT_OK(current_memo.GetDictionary(dict_id, &dict));
      CHECK(dict);

      if (!dummy_schema) {
        auto dummy_field = std::make_shared<arrow::Field>("", dict->type());
        dummy_schema = std::make_shared<arrow::Schema>(
            std::vector<std::shared_ptr<arrow::Field>>{dummy_field});
      }
      dict_batches.emplace_back(
          arrow::RecordBatch::Make(dummy_schema, dict->length(), {dict}));
    }
  }
  ARROW_THROW_NOT_OK(arrow::ipc::WriteRecordBatchStream(
      dict_batches, ipc::IpcOptions::Defaults(), out_stream.get()));

  auto complete_ipc_stream = out_stream->Finish();
  ARROW_THROW_NOT_OK(complete_ipc_stream.status());
  auto serialized_records = std::move(complete_ipc_stream).ValueOrDie();

  const auto record_key = arrow::get_and_copy_to_shm(serialized_records);
  std::vector<char> schema_record_key_buffer(sizeof(key_t), 0);
  memcpy(&schema_record_key_buffer[0],
         reinterpret_cast<const unsigned char*>(&record_key),
         sizeof(key_t));

  arrow::cuda::CudaDeviceManager* manager;
  ARROW_THROW_NOT_OK(arrow::cuda::CudaDeviceManager::GetInstance(&manager));
  std::shared_ptr<arrow::cuda::CudaContext> context;
  ARROW_THROW_NOT_OK(manager->GetContext(device_id_, &context));

  std::shared_ptr<arrow::cuda::CudaBuffer> device_serialized;
  ARROW_THROW_NOT_OK(
      SerializeRecordBatch(*record_batch, context.get(), &device_serialized));

  std::shared_ptr<arrow::cuda::CudaIpcMemHandle> cuda_handle;
  ARROW_THROW_NOT_OK(device_serialized->ExportForIpc(&cuda_handle));

  std::shared_ptr<arrow::Buffer> serialized_cuda_handle;
  ARROW_THROW_NOT_OK(
      cuda_handle->Serialize(arrow::default_memory_pool(), &serialized_cuda_handle));

  std::vector<char> record_handle_buffer(serialized_cuda_handle->size(), 0);
  memcpy(&record_handle_buffer[0],
         serialized_cuda_handle->data(),
         serialized_cuda_handle->size());

  return {schema_record_key_buffer,
          serialized_records->size(),
          record_handle_buffer,
          serialized_cuda_handle->size(),
          serialized_cuda_handle->ToString()};
#else
  UNREACHABLE();
  return {std::vector<char>{}, 0, std::vector<char>{}, 0, ""};
#endif
}

ArrowResultSetConverter::SerializedArrowOutput
<<<<<<< HEAD
ArrowResultSetConverter::getSerializedArrowOutput() const {
  auto timer = DEBUG_TIMER(__func__);
  arrow::ipc::DictionaryMemo dict_memo;
  std::shared_ptr<arrow::RecordBatch> arrow_copy = convertToArrow(dict_memo);
=======
ArrowResultSetConverter::getSerializedArrowOutput(
    arrow::ipc::DictionaryMemo* memo) const {
  std::shared_ptr<arrow::RecordBatch> arrow_copy = convertToArrow();
>>>>>>> 2878cc07
  std::shared_ptr<arrow::Buffer> serialized_records, serialized_schema;
  key_t records_shm_key = IPC_PRIVATE;

<<<<<<< HEAD
  {
    auto timer = DEBUG_TIMER("serialize schema");
    ARROW_THROW_NOT_OK(arrow::ipc::SerializeSchema(
        *arrow_copy->schema(), arrow::default_memory_pool(), &serialized_schema));
  }
=======
  ARROW_THROW_NOT_OK(arrow::ipc::SerializeSchema(
      *arrow_copy->schema(), memo, arrow::default_memory_pool(), &serialized_schema));

  ARROW_THROW_NOT_OK(CollectDictionaries(*arrow_copy, memo));
>>>>>>> 2878cc07

  if (arrow_copy->num_rows()) {
    {
      auto timer = DEBUG_TIMER("validate batch");
      ARROW_THROW_NOT_OK(arrow_copy->Validate());
    }
    {
      auto timer = DEBUG_TIMER("serialize records");
      int64_t size = 0;
      ARROW_THROW_NOT_OK(ipc::GetRecordBatchSize(*arrow_copy, &size));
      std::tie(records_shm_key, serialized_records) = get_shm_buffer(size);

      io::FixedSizeBufferWriter stream(serialized_records);
      ARROW_THROW_NOT_OK(
          ipc::SerializeRecordBatch(*arrow_copy, arrow::default_memory_pool(), &stream));
    }
  } else {
    ARROW_THROW_NOT_OK(arrow::AllocateBuffer(0, &serialized_records));
  }
  return {serialized_schema, serialized_records, records_shm_key};
}

<<<<<<< HEAD
std::shared_ptr<arrow::RecordBatch> ArrowResultSetConverter::convertToArrow(
    arrow::ipc::DictionaryMemo& memo) const {
  auto timer = DEBUG_TIMER(__func__);
=======
std::shared_ptr<arrow::RecordBatch> ArrowResultSetConverter::convertToArrow() const {
>>>>>>> 2878cc07
  const auto col_count = results_->colCount();
  std::vector<std::shared_ptr<arrow::Field>> fields;
  CHECK(col_names_.empty() || col_names_.size() == col_count);
  for (size_t i = 0; i < col_count; ++i) {
    const auto ti = results_->getColType(i);
    fields.push_back(makeField(col_names_.empty() ? "" : col_names_[i], ti));
  }
  return getArrowBatch(arrow::schema(fields));
}

std::shared_ptr<arrow::RecordBatch> ArrowResultSetConverter::getArrowBatch(
    const std::shared_ptr<arrow::Schema>& schema) const {
  std::vector<std::shared_ptr<arrow::Array>> result_columns;

  const size_t entry_count = top_n_ < 0
                                 ? results_->entryCount()
                                 : std::min(size_t(top_n_), results_->entryCount());
  if (!entry_count) {
    return ARROW_RECORDBATCH_MAKE(schema, 0, result_columns);
  }
  const auto col_count = results_->colCount();
  size_t row_count = 0;

  result_columns.resize(col_count);
  std::vector<ColumnBuilder> builders(col_count);

  // Create array builders
  for (size_t i = 0; i < col_count; ++i) {
    initializeColumnBuilder(builders[i], results_->getColType(i), schema->field(i));
  }

  // TODO(miyu): speed up for columnar buffers
  auto fetch = [&](std::vector<std::shared_ptr<ValueArray>>& value_seg,
                   std::vector<std::shared_ptr<std::vector<bool>>>& null_bitmap_seg,
                   const std::vector<bool>& non_lazy_cols,
                   const size_t start_entry,
                   const size_t end_entry) -> size_t {
    CHECK_EQ(value_seg.size(), col_count);
    CHECK_EQ(null_bitmap_seg.size(), col_count);
    const auto entry_count = end_entry - start_entry;
    size_t seg_row_count = 0;
    for (size_t i = start_entry; i < end_entry; ++i) {
      auto row = results_->getRowAtNoTranslations(i, non_lazy_cols);
      if (row.empty()) {
        continue;
      }
      ++seg_row_count;
      for (size_t j = 0; j < col_count; ++j) {
        if (!non_lazy_cols.empty() && non_lazy_cols[j]) {
          continue;
        }

        auto scalar_value = boost::get<ScalarTargetValue>(&row[j]);
        // TODO(miyu): support more types other than scalar.
        CHECK(scalar_value);
        const auto& column = builders[j];
        switch (column.physical_type) {
          case kBOOLEAN:
            create_or_append_value<bool, int64_t>(
                *scalar_value, value_seg[j], entry_count);
            create_or_append_validity<int64_t>(
                *scalar_value, column.col_type, null_bitmap_seg[j], entry_count);
            break;
          case kTINYINT:
            create_or_append_value<int8_t, int64_t>(
                *scalar_value, value_seg[j], entry_count);
            create_or_append_validity<int64_t>(
                *scalar_value, column.col_type, null_bitmap_seg[j], entry_count);
            break;
          case kSMALLINT:
            create_or_append_value<int16_t, int64_t>(
                *scalar_value, value_seg[j], entry_count);
            create_or_append_validity<int64_t>(
                *scalar_value, column.col_type, null_bitmap_seg[j], entry_count);
            break;
          case kINT:
            create_or_append_value<int32_t, int64_t>(
                *scalar_value, value_seg[j], entry_count);
            create_or_append_validity<int64_t>(
                *scalar_value, column.col_type, null_bitmap_seg[j], entry_count);
            break;
          case kBIGINT:
            create_or_append_value<int64_t, int64_t>(
                *scalar_value, value_seg[j], entry_count);
            create_or_append_validity<int64_t>(
                *scalar_value, column.col_type, null_bitmap_seg[j], entry_count);
            break;
          case kFLOAT:
            create_or_append_value<float, float>(
                *scalar_value, value_seg[j], entry_count);
            create_or_append_validity<float>(
                *scalar_value, column.col_type, null_bitmap_seg[j], entry_count);
            break;
          case kDOUBLE:
            create_or_append_value<double, double>(
                *scalar_value, value_seg[j], entry_count);
            create_or_append_validity<double>(
                *scalar_value, column.col_type, null_bitmap_seg[j], entry_count);
            break;
          case kTIME:
            create_or_append_value<int32_t, int64_t>(
                *scalar_value, value_seg[j], entry_count);
            create_or_append_validity<int64_t>(
                *scalar_value, column.col_type, null_bitmap_seg[j], entry_count);
            break;
          case kDATE:
            device_type_ == ExecutorDeviceType::GPU
                ? create_or_append_value<int64_t, int64_t>(
                      *scalar_value, value_seg[j], entry_count)
                : create_or_append_value<int32_t, int64_t>(
                      *scalar_value, value_seg[j], entry_count);
            create_or_append_validity<int64_t>(
                *scalar_value, column.col_type, null_bitmap_seg[j], entry_count);
            break;
          case kTIMESTAMP:
            create_or_append_value<int64_t, int64_t>(
                *scalar_value, value_seg[j], entry_count);
            create_or_append_validity<int64_t>(
                *scalar_value, column.col_type, null_bitmap_seg[j], entry_count);
            break;
          default:
            // TODO(miyu): support more scalar types.
            throw std::runtime_error(column.col_type.get_type_name() +
                                     " is not supported in Arrow result sets.");
        }
      }
    }
    return seg_row_count;
  };

  auto convert_columns = [&](std::vector<std::unique_ptr<int8_t[]>>& values,
                             std::vector<std::unique_ptr<uint8_t[]>>& is_valid,
                             std::vector<std::shared_ptr<arrow::Array>>& result,
                             const std::vector<bool>& non_lazy_cols,
                             const size_t start_col,
                             const size_t end_col) {
    for (size_t col = start_col; col < end_col; ++col) {
      if (!non_lazy_cols.empty() && !non_lazy_cols[col]) {
        continue;
      }

      const auto& column = builders[col];
      switch (column.physical_type) {
        // TODO: support booleans
        // case kBOOLEAN:
        // convert_column<uint8_t, BooleanType>(
        //    results_, col, values[col], is_valid[col], entry_count, result[col]);
        // break;
        case kTINYINT:
          convert_column<int8_t>(
              results_, col, values[col], is_valid[col], entry_count, result[col]);
          break;
        case kSMALLINT:
          convert_column<int16_t>(
              results_, col, values[col], is_valid[col], entry_count, result[col]);
          break;
        case kINT:
          convert_column<int32_t>(
              results_, col, values[col], is_valid[col], entry_count, result[col]);
          break;
        case kBIGINT:
          convert_column<int64_t>(
              results_, col, values[col], is_valid[col], entry_count, result[col]);
          break;
        case kFLOAT:
          convert_column<float>(
              results_, col, values[col], is_valid[col], entry_count, result[col]);
          break;
        case kDOUBLE:
          convert_column<double>(
              results_, col, values[col], is_valid[col], entry_count, result[col]);
          break;
        // case kTIME:
        //  convert_column<int32_t>(
        //      results_, col, values[col], is_valid[col], entry_count, result[col]);
        //  break;
        // case kDATE:
        //  device_type_ == ExecutorDeviceType::GPU
        //      ? convert_column<int64_t>(
        //            results_, col, values[col], is_valid[col], entry_count, result[col])
        //      : convert_column<int32_t>(
        //            results_, col, values[col], is_valid[col], entry_count,
        //            result[col]);
        //  break;
        // case kTIMESTAMP:
        //  convert_column<int64_t>(
        //      results_, col, values[col], is_valid[col], entry_count, result[col]);
        //  break;
        default:
          throw std::runtime_error(column.col_type.get_type_name() +
                                   " is not supported in Arrow column converter.");
      }
    }
  };

  std::vector<std::shared_ptr<ValueArray>> column_values(col_count, nullptr);
  std::vector<std::shared_ptr<std::vector<bool>>> null_bitmaps(col_count, nullptr);
  const bool multithreaded = entry_count > 10000 && !results_->isTruncated();
  bool use_columnar_converter = results_->isDirectColumnarConversionPossible() &&
                                entry_count == results_->entryCount();
  std::vector<bool> non_lazy_cols;
  if (use_columnar_converter) {
    auto timer = DEBUG_TIMER("columnar converter");
    std::vector<size_t> non_lazy_col_pos;
    size_t non_lazy_col_count = 0;
    const auto& lazy_fetch_info = results_->getLazyFetchInfo();

    non_lazy_cols.reserve(col_count);
    non_lazy_col_pos.reserve(col_count);
    for (size_t i = 0; i < col_count; ++i) {
      bool is_lazy =
          lazy_fetch_info.empty() ? false : lazy_fetch_info[i].is_lazily_fetched;
      // Currently column converter cannot handle some data types.
      // Treat them as lazy for a while.
      switch (builders[i].physical_type) {
        case kBOOLEAN:
        case kTIME:
        case kDATE:
        case kTIMESTAMP:
          is_lazy = true;
          break;
        default:
          break;
      }
      if (builders[i].field->type()->id() == Type::DICTIONARY) {
        is_lazy = true;
      }
      non_lazy_cols.emplace_back(!is_lazy);
      if (!is_lazy) {
        ++non_lazy_col_count;
        non_lazy_col_pos.emplace_back(i);
      }
    }
    if (non_lazy_col_count == col_count) {
      non_lazy_cols.clear();
      non_lazy_col_pos.clear();
    } else {
      non_lazy_col_pos.emplace_back(col_count);
    }

    values_.resize(col_count);
    is_valid_.resize(col_count);
    std::vector<std::future<void>> child_threads;
    size_t num_threads =
        std::min(multithreaded ? (size_t)cpu_threads() : (size_t)1, non_lazy_col_count);

    size_t start_col = 0;
    size_t end_col = 0;
    for (size_t i = 0; i < num_threads; ++i) {
      start_col = end_col;
      end_col = (i + 1) * non_lazy_col_count / num_threads;
      size_t phys_start_col =
          non_lazy_col_pos.empty() ? start_col : non_lazy_col_pos[start_col];
      size_t phys_end_col =
          non_lazy_col_pos.empty() ? end_col : non_lazy_col_pos[end_col];
      child_threads.push_back(std::async(std::launch::async,
                                         convert_columns,
                                         std::ref(values_),
                                         std::ref(is_valid_),
                                         std::ref(result_columns),
                                         non_lazy_cols,
                                         phys_start_col,
                                         phys_end_col));
    }
    for (auto& child : child_threads) {
      child.get();
    }
<<<<<<< HEAD
    row_count = entry_count;
  }
  if (!use_columnar_converter || !non_lazy_cols.empty()) {
    auto timer = DEBUG_TIMER("row converter");
    row_count = 0;
    if (multithreaded) {
      const size_t cpu_count = cpu_threads();
      std::vector<std::future<size_t>> child_threads;
      std::vector<std::vector<std::shared_ptr<ValueArray>>> column_value_segs(
          cpu_count, std::vector<std::shared_ptr<ValueArray>>(col_count, nullptr));
      std::vector<std::vector<std::shared_ptr<std::vector<bool>>>> null_bitmap_segs(
          cpu_count, std::vector<std::shared_ptr<std::vector<bool>>>(col_count, nullptr));
      const auto stride = (entry_count + cpu_count - 1) / cpu_count;
      for (size_t i = 0, start_entry = 0; start_entry < entry_count;
           ++i, start_entry += stride) {
        const auto end_entry = std::min(entry_count, start_entry + stride);
        child_threads.push_back(std::async(std::launch::async,
                                           fetch,
                                           std::ref(column_value_segs[i]),
                                           std::ref(null_bitmap_segs[i]),
                                           non_lazy_cols,
                                           start_entry,
                                           end_entry));
      }
      for (auto& child : child_threads) {
        row_count += child.get();
      }
      {
        auto timer = DEBUG_TIMER("append rows to arrow");
        for (int i = 0; i < schema->num_fields(); ++i) {
          if (!non_lazy_cols.empty() && non_lazy_cols[i]) {
            continue;
          }

          reserveColumnBuilderSize(builders[i], row_count);
          for (size_t j = 0; j < cpu_count; ++j) {
            if (!column_value_segs[j][i]) {
              continue;
            }
            append(builders[i], *column_value_segs[j][i], null_bitmap_segs[j][i]);
          }
        }
      }
    } else {
      row_count =
          fetch(column_values, null_bitmaps, non_lazy_cols, size_t(0), entry_count);
      {
        auto timer = DEBUG_TIMER("append rows to arrow");
        for (int i = 0; i < schema->num_fields(); ++i) {
          if (!non_lazy_cols.empty() && non_lazy_cols[i]) {
            continue;
          }

          reserveColumnBuilderSize(builders[i], row_count);
          append(builders[i], *column_values[i], null_bitmaps[i]);
=======
    for (int i = 0; i < schema->num_fields(); ++i) {
      for (size_t j = 0; j < cpu_count; ++j) {
        if (!column_value_segs[j][i]) {
          continue;
>>>>>>> 2878cc07
        }
      }
    }
<<<<<<< HEAD

    {
      auto timer = DEBUG_TIMER("finish builders");
      for (size_t i = 0; i < col_count; ++i) {
        if (!non_lazy_cols.empty() && non_lazy_cols[i]) {
          continue;
        }

        result_columns[i] = finishColumnBuilder(builders[i]);
      }
=======
  } else {
    row_count = fetch(column_values, null_bitmaps, size_t(0), entry_count);
    for (int i = 0; i < schema->num_fields(); ++i) {
      append(builders[i], *column_values[i], null_bitmaps[i]);
>>>>>>> 2878cc07
    }
  }

  return ARROW_RECORDBATCH_MAKE(schema, row_count, result_columns);
}

namespace {

std::shared_ptr<arrow::DataType> get_arrow_type(const SQLTypeInfo& mapd_type,
                                                const ExecutorDeviceType device_type) {
  switch (get_physical_type(mapd_type)) {
    case kBOOLEAN:
      return boolean();
    case kTINYINT:
      return int8();
    case kSMALLINT:
      return int16();
    case kINT:
      return int32();
    case kBIGINT:
      return int64();
    case kFLOAT:
      return float32();
    case kDOUBLE:
      return float64();
    case kCHAR:
    case kVARCHAR:
    case kTEXT:
      if (mapd_type.is_dict_encoded_string()) {
        auto value_type = std::make_shared<StringType>();
        return dictionary(int32(), value_type, false);
      }
      return utf8();
    case kDECIMAL:
    case kNUMERIC:
      return decimal(mapd_type.get_precision(), mapd_type.get_scale());
    case kTIME:
      return time32(TimeUnit::SECOND);
    case kDATE:
      // TODO(wamsi) : Remove date64() once date32() support is added in cuDF. date32()
      // Currently support for date32() is missing in cuDF.Hence, if client requests for
      // date on GPU, return date64() for the time being, till support is added.
      return device_type == ExecutorDeviceType::GPU ? date64() : date32();
    case kTIMESTAMP:
      switch (mapd_type.get_precision()) {
        case 0:
          return timestamp(TimeUnit::SECOND);
        case 3:
          return timestamp(TimeUnit::MILLI);
        case 6:
          return timestamp(TimeUnit::MICRO);
        case 9:
          return timestamp(TimeUnit::NANO);
        default:
          throw std::runtime_error(
              "Unsupported timestamp precision for Arrow result sets: " +
              std::to_string(mapd_type.get_precision()));
      }
    case kARRAY:
    case kINTERVAL_DAY_TIME:
    case kINTERVAL_YEAR_MONTH:
    default:
      throw std::runtime_error(mapd_type.get_type_name() +
                               " is not supported in Arrow result sets.");
  }
  return nullptr;
}

}  // namespace

std::shared_ptr<arrow::Field> ArrowResultSetConverter::makeField(
    const std::string name,
    const SQLTypeInfo& target_type) const {
  return arrow::field(
      name, get_arrow_type(target_type, device_type_), !target_type.get_notnull());
}

void ArrowResultSet::deallocateArrowResultBuffer(
    const ArrowResult& result,
    const ExecutorDeviceType device_type,
    const size_t device_id,
    std::shared_ptr<Data_Namespace::DataMgr>& data_mgr) {
  // CPU buffers skip the sm handle, serializing the entire RecordBatch to df.
  // Remove shared memory on sysmem
  if (!result.sm_handle.empty()) {
    CHECK_EQ(sizeof(key_t), result.sm_handle.size());
    const key_t& schema_key = *(key_t*)(&result.sm_handle[0]);
    auto shm_id = shmget(schema_key, result.sm_size, 0666);
    if (shm_id < 0) {
      throw std::runtime_error(
          "failed to get an valid shm ID w/ given shm key of the schema");
    }
    if (-1 == shmctl(shm_id, IPC_RMID, 0)) {
      throw std::runtime_error("failed to deallocate Arrow schema on errorno(" +
                               std::to_string(errno) + ")");
    }
  }

  if (device_type == ExecutorDeviceType::CPU) {
    CHECK_EQ(sizeof(key_t), result.df_handle.size());
    const key_t& df_key = *(key_t*)(&result.df_handle[0]);
    auto shm_id = shmget(df_key, result.df_size, 0666);
    if (shm_id < 0) {
      throw std::runtime_error(
          "failed to get an valid shm ID w/ given shm key of the data");
    }
    if (-1 == shmctl(shm_id, IPC_RMID, 0)) {
      throw std::runtime_error("failed to deallocate Arrow data frame");
    }
  }
  // CUDA buffers become owned by the caller, and will automatically be freed
  // TODO: What if the client never takes ownership of the result? we may want to
  // establish a check to see if the GPU buffer still exists, and then free it.
}

void ArrowResultSetConverter::initializeColumnBuilder(
    ColumnBuilder& column_builder,
    const SQLTypeInfo& col_type,
    const std::shared_ptr<arrow::Field>& field) const {
  column_builder.field = field;
  column_builder.col_type = col_type;
  column_builder.physical_type = col_type.is_dict_encoded_string()
                                     ? get_dict_index_type(col_type)
                                     : get_physical_type(col_type);

  auto value_type = field->type();
  if (col_type.is_dict_encoded_string()) {
    column_builder.builder.reset(new StringDictionary32Builder());
    // add values to the builder
    const int dict_id = col_type.get_comp_param();
    auto str_list = results_->getStringDictionaryPayloadCopy(dict_id);

    arrow::StringBuilder str_array_builder;
    ARROW_THROW_NOT_OK(str_array_builder.AppendValues(*str_list));
    std::shared_ptr<StringArray> string_array;
    ARROW_THROW_NOT_OK(str_array_builder.Finish(&string_array));

    auto dict_builder =
        dynamic_cast<arrow::StringDictionary32Builder*>(column_builder.builder.get());
    CHECK(dict_builder);

    dict_builder->InsertMemoValues(*string_array);
  } else {
    ARROW_THROW_NOT_OK(
        arrow::MakeBuilder(default_memory_pool(), value_type, &column_builder.builder));
  }
}

std::shared_ptr<arrow::Array> ArrowResultSetConverter::finishColumnBuilder(
    ColumnBuilder& column_builder) const {
  std::shared_ptr<Array> values;
  ARROW_THROW_NOT_OK(column_builder.builder->Finish(&values));
  return values;
}

namespace {

template <typename BUILDER_TYPE, typename VALUE_ARRAY_TYPE>
void appendToColumnBuilder(ArrowResultSetConverter::ColumnBuilder& column_builder,
                           const ValueArray& values,
                           const std::shared_ptr<std::vector<bool>>& is_valid) {
  static_assert(!std::is_same<BUILDER_TYPE, arrow::StringDictionary32Builder>::value,
                "Dictionary encoded string builder requires function specialization.");

  std::vector<VALUE_ARRAY_TYPE> vals = boost::get<std::vector<VALUE_ARRAY_TYPE>>(values);

  if (scale_epoch_values<BUILDER_TYPE>()) {
    auto scale_sec_to_millisec = [](auto seconds) { return seconds * kMilliSecsPerSec; };
    auto scale_values = [&](auto epoch) {
      return std::is_same<BUILDER_TYPE, Date32Builder>::value
                 ? DateConverters::get_epoch_days_from_seconds(epoch)
                 : scale_sec_to_millisec(epoch);
    };
    std::transform(vals.begin(), vals.end(), vals.begin(), scale_values);
  }

  auto typed_builder = dynamic_cast<BUILDER_TYPE*>(column_builder.builder.get());
  CHECK(typed_builder);
  if (column_builder.field->nullable()) {
    CHECK(is_valid.get());
    ARROW_THROW_NOT_OK(typed_builder->AppendValues(vals, *is_valid));
  } else {
    ARROW_THROW_NOT_OK(typed_builder->AppendValues(vals));
  }
}

template <>
void appendToColumnBuilder<arrow::StringDictionary32Builder, int32_t>(
    ArrowResultSetConverter::ColumnBuilder& column_builder,
    const ValueArray& values,
    const std::shared_ptr<std::vector<bool>>& is_valid) {
  auto typed_builder =
      dynamic_cast<arrow::StringDictionary32Builder*>(column_builder.builder.get());
  CHECK(typed_builder);

  std::vector<int32_t> vals = boost::get<std::vector<int32_t>>(values);

  if (column_builder.field->nullable()) {
    CHECK(is_valid.get());
    // TODO(adb): Generate this instead of the boolean bitmap
    std::vector<uint8_t> transformed_bitmap;
    transformed_bitmap.reserve(is_valid->size());
    std::for_each(
        is_valid->begin(), is_valid->end(), [&transformed_bitmap](const bool is_valid) {
          transformed_bitmap.push_back(is_valid ? 1 : 0);
        });

    ARROW_THROW_NOT_OK(typed_builder->AppendIndices(
        vals.data(), static_cast<int64_t>(vals.size()), transformed_bitmap.data()));
  } else {
    ARROW_THROW_NOT_OK(
        typed_builder->AppendIndices(vals.data(), static_cast<int64_t>(vals.size())));
  }
}

<<<<<<< HEAD
template <typename BuilderType, typename C_TYPE>
void ArrowResultSetConverter::appendToColumnBuilder(ColumnBuilder& column_builder,
                                                    int8_t* data,
                                                    size_t entry_count,
                                                    const uint8_t* is_valid) const {
  C_TYPE* vals = reinterpret_cast<C_TYPE*>(data);

  if (scale_epoch_values<BuilderType>()) {
    auto scale_sec_to_millisec = [](auto seconds) { return seconds * kMilliSecsPerSec; };
    auto scale_values = [&](auto epoch) {
      return std::is_same<BuilderType, Date32Builder>::value
                 ? DateConverters::get_epoch_days_from_seconds(epoch)
                 : scale_sec_to_millisec(epoch);
    };
    std::transform(vals, vals + entry_count, vals, scale_values);
  }

  auto typed_builder = static_cast<BuilderType*>(column_builder.builder.get());
  if (is_valid) {
    CHECK(column_builder.field->nullable());
    ARROW_THROW_NOT_OK(typed_builder->APPENDVALUES(vals, entry_count, is_valid));
  } else {
    ARROW_THROW_NOT_OK(typed_builder->APPENDVALUES(vals, entry_count));
  }
}
=======
}  // namespace
>>>>>>> 2878cc07

void ArrowResultSetConverter::append(
    ColumnBuilder& column_builder,
    const ValueArray& values,
    const std::shared_ptr<std::vector<bool>>& is_valid) const {
  if (column_builder.col_type.is_dict_encoded_string()) {
    CHECK_EQ(column_builder.physical_type,
             kINT);  // assume all dicts use none-encoded type for now
    appendToColumnBuilder<StringDictionary32Builder, int32_t>(
        column_builder, values, is_valid);
    return;
  }
  switch (column_builder.physical_type) {
    case kBOOLEAN:
      appendToColumnBuilder<BooleanBuilder, bool>(column_builder, values, is_valid);
      break;
    case kTINYINT:
      appendToColumnBuilder<Int8Builder, int8_t>(column_builder, values, is_valid);
      break;
    case kSMALLINT:
      appendToColumnBuilder<Int16Builder, int16_t>(column_builder, values, is_valid);
      break;
    case kINT:
      appendToColumnBuilder<Int32Builder, int32_t>(column_builder, values, is_valid);
      break;
    case kBIGINT:
      appendToColumnBuilder<Int64Builder, int64_t>(column_builder, values, is_valid);
      break;
    case kFLOAT:
      appendToColumnBuilder<FloatBuilder, float>(column_builder, values, is_valid);
      break;
    case kDOUBLE:
      appendToColumnBuilder<DoubleBuilder, double>(column_builder, values, is_valid);
      break;
    case kTIME:
      appendToColumnBuilder<Time32Builder, int32_t>(column_builder, values, is_valid);
      break;
    case kTIMESTAMP:
      appendToColumnBuilder<TimestampBuilder, int64_t>(column_builder, values, is_valid);
      break;
    case kDATE:
      device_type_ == ExecutorDeviceType::GPU
          ? appendToColumnBuilder<Date64Builder, int64_t>(
                column_builder, values, is_valid)
          : appendToColumnBuilder<Date32Builder, int32_t>(
                column_builder, values, is_valid);
      break;
    case kCHAR:
    case kVARCHAR:
    case kTEXT:
    default:
      // TODO(miyu): support more scalar types.
      throw std::runtime_error(column_builder.col_type.get_type_name() +
                               " is not supported in Arrow result sets.");
  }
}

void ArrowResultSetConverter::append(ColumnBuilder& column_builder,
                                     int8_t* data,
                                     size_t entry_count,
                                     const uint8_t* is_valid) const {
  switch (column_builder.physical_type) {
    case kBOOLEAN:
      appendToColumnBuilder<BooleanBuilder, uint8_t>(
          column_builder, data, entry_count, is_valid);
      break;
    case kTINYINT:
      appendToColumnBuilder<Int8Builder, int8_t>(
          column_builder, data, entry_count, is_valid);
      break;
    case kSMALLINT:
      appendToColumnBuilder<Int16Builder, int16_t>(
          column_builder, data, entry_count, is_valid);
      break;
    case kINT:
      appendToColumnBuilder<Int32Builder, int32_t>(
          column_builder, data, entry_count, is_valid);
      break;
    case kBIGINT:
      appendToColumnBuilder<Int64Builder, int64_t>(
          column_builder, data, entry_count, is_valid);
      break;
    case kFLOAT:
      appendToColumnBuilder<FloatBuilder, float>(
          column_builder, data, entry_count, is_valid);
      break;
    case kDOUBLE:
      appendToColumnBuilder<DoubleBuilder, double>(
          column_builder, data, entry_count, is_valid);
      break;
    case kTIME:
      appendToColumnBuilder<Time32Builder, int32_t>(
          column_builder, data, entry_count, is_valid);
      break;
    case kTIMESTAMP:
      appendToColumnBuilder<TimestampBuilder, int64_t>(
          column_builder, data, entry_count, is_valid);
      break;
    case kDATE:
      device_type_ == ExecutorDeviceType::GPU
          ? appendToColumnBuilder<Date64Builder, int64_t>(
                column_builder, data, entry_count, is_valid)
          : appendToColumnBuilder<Date32Builder, int32_t>(
                column_builder, data, entry_count, is_valid);
      break;
    case kCHAR:
    case kVARCHAR:
    case kTEXT:
    default:
      // TODO(miyu): support more scalar types.
      throw std::runtime_error(column_builder.col_type.get_type_name() +
                               " is not supported in Arrow result sets.");
  }
}

// helpers for debugging

#ifdef ENABLE_ARROW_DEBUG
void print_serialized_schema(const uint8_t* data, const size_t length) {
  io::BufferReader reader(std::make_shared<arrow::Buffer>(data, length));
  std::shared_ptr<Schema> schema;
  arrow::ipc::DictionaryMemo in_memo;
  ARROW_THROW_NOT_OK(ipc::ReadSchema(&reader, &in_memo, &schema));

  std::cout << "Arrow Schema: " << std::endl;
  const PrettyPrintOptions options{0};
  ARROW_THROW_NOT_OK(PrettyPrint(*(schema.get()), options, &std::cout));
}

void print_serialized_records(const uint8_t* data,
                              const size_t length,
                              const std::shared_ptr<Schema>& schema) {
  if (data == nullptr || !length) {
    std::cout << "No row found" << std::endl;
    return;
  }
  std::shared_ptr<RecordBatch> batch;
  arrow::ipc::DictionaryMemo dictionary_memo;

  arrow::ipc::DictionaryMemo in_memo;
  io::BufferReader buffer_reader(std::make_shared<arrow::Buffer>(data, length));
  ARROW_THROW_NOT_OK(ipc::ReadRecordBatch(schema, &in_memo, &buffer_reader, &batch));
}
#endif<|MERGE_RESOLUTION|>--- conflicted
+++ resolved
@@ -309,48 +309,6 @@
 
 }  // namespace arrow
 
-<<<<<<< HEAD
-// WARN(ptaylor): users are responsible for detaching and removing shared memory segments,
-// e.g.,
-//   int shmid = shmget(...);
-//   auto ipc_ptr = shmat(shmid, ...);
-//   ...
-//   shmdt(ipc_ptr);
-//   shmctl(shmid, IPC_RMID, 0);
-// WARN(miyu): users are responsible to free all device copies, e.g.,
-//   cudaIpcMemHandle_t mem_handle = ...
-//   void* dev_ptr;
-//   cudaIpcOpenMemHandle(&dev_ptr, mem_handle, cudaIpcMemLazyEnablePeerAccess);
-//   ...
-//   cudaIpcCloseMemHandle(dev_ptr);
-//   cudaFree(dev_ptr);
-//
-// TODO(miyu): verify if the server still needs to free its own copies after last uses
-ArrowResult ArrowResultSetConverter::getArrowResultImpl() const {
-  auto timer = DEBUG_TIMER(__func__);
-  const auto serialized_arrow_output = getSerializedArrowOutput();
-  const auto& serialized_schema = serialized_arrow_output.schema;
-  const auto& serialized_records = serialized_arrow_output.records;
-  key_t record_key = serialized_arrow_output.records_shm_key;
-  key_t schema_key;
-
-  {
-    auto timer = DEBUG_TIMER("get and copy schema to shm");
-    schema_key = arrow::get_and_copy_to_shm(serialized_schema);
-  }
-  CHECK(schema_key != IPC_PRIVATE);
-  std::vector<char> schema_handle_buffer(sizeof(key_t), 0);
-  memcpy(&schema_handle_buffer[0],
-         reinterpret_cast<const unsigned char*>(&schema_key),
-         sizeof(key_t));
-  if (device_type_ == ExecutorDeviceType::CPU) {
-    if (record_key == IPC_PRIVATE) {
-      auto timer = DEBUG_TIMER("get and copy records to shm");
-      record_key = arrow::get_and_copy_to_shm(serialized_records);
-    } else {
-      shmdt(serialized_records->data());
-    }
-=======
 //! Serialize an Arrow result to IPC memory. Users are responsible for freeing all CPU IPC
 //! buffers using deallocateArrowResultBuffer. GPU buffers will become owned by the caller
 //! upon deserialization, and will be automatically freed when they go out of scope.
@@ -372,7 +330,6 @@
     std::vector<char> schema_handle_buffer;
 
     const auto record_key = arrow::get_and_copy_to_shm(serialized_records);
->>>>>>> 2878cc07
     std::vector<char> record_handle_buffer(sizeof(key_t), 0);
     memcpy(&record_handle_buffer[0],
            reinterpret_cast<const unsigned char*>(&record_key),
@@ -476,33 +433,25 @@
   return {std::vector<char>{}, 0, std::vector<char>{}, 0, ""};
 #endif
 }
-
+/*
 ArrowResultSetConverter::SerializedArrowOutput
-<<<<<<< HEAD
-ArrowResultSetConverter::getSerializedArrowOutput() const {
-  auto timer = DEBUG_TIMER(__func__);
-  arrow::ipc::DictionaryMemo dict_memo;
-  std::shared_ptr<arrow::RecordBatch> arrow_copy = convertToArrow(dict_memo);
-=======
 ArrowResultSetConverter::getSerializedArrowOutput(
     arrow::ipc::DictionaryMemo* memo) const {
+  auto timer = DEBUG_TIMER(__func__);
   std::shared_ptr<arrow::RecordBatch> arrow_copy = convertToArrow();
->>>>>>> 2878cc07
   std::shared_ptr<arrow::Buffer> serialized_records, serialized_schema;
   key_t records_shm_key = IPC_PRIVATE;
 
-<<<<<<< HEAD
   {
     auto timer = DEBUG_TIMER("serialize schema");
     ARROW_THROW_NOT_OK(arrow::ipc::SerializeSchema(
         *arrow_copy->schema(), arrow::default_memory_pool(), &serialized_schema));
   }
-=======
-  ARROW_THROW_NOT_OK(arrow::ipc::SerializeSchema(
-      *arrow_copy->schema(), memo, arrow::default_memory_pool(), &serialized_schema));
-
-  ARROW_THROW_NOT_OK(CollectDictionaries(*arrow_copy, memo));
->>>>>>> 2878cc07
+
+  {
+    auto timer = DEBUG_TIMER("collect dicts");
+    ARROW_THROW_NOT_OK(CollectDictionaries(*arrow_copy, memo));
+  }
 
   if (arrow_copy->num_rows()) {
     {
@@ -524,14 +473,10 @@
   }
   return {serialized_schema, serialized_records, records_shm_key};
 }
-
-<<<<<<< HEAD
-std::shared_ptr<arrow::RecordBatch> ArrowResultSetConverter::convertToArrow(
-    arrow::ipc::DictionaryMemo& memo) const {
+*/
+
+std::shared_ptr<arrow::RecordBatch> ArrowResultSetConverter::convertToArrow() const {
   auto timer = DEBUG_TIMER(__func__);
-=======
-std::shared_ptr<arrow::RecordBatch> ArrowResultSetConverter::convertToArrow() const {
->>>>>>> 2878cc07
   const auto col_count = results_->colCount();
   std::vector<std::shared_ptr<arrow::Field>> fields;
   CHECK(col_names_.empty() || col_names_.size() == col_count);
@@ -799,7 +744,6 @@
     for (auto& child : child_threads) {
       child.get();
     }
-<<<<<<< HEAD
     row_count = entry_count;
   }
   if (!use_columnar_converter || !non_lazy_cols.empty()) {
@@ -834,7 +778,6 @@
             continue;
           }
 
-          reserveColumnBuilderSize(builders[i], row_count);
           for (size_t j = 0; j < cpu_count; ++j) {
             if (!column_value_segs[j][i]) {
               continue;
@@ -853,18 +796,10 @@
             continue;
           }
 
-          reserveColumnBuilderSize(builders[i], row_count);
           append(builders[i], *column_values[i], null_bitmaps[i]);
-=======
-    for (int i = 0; i < schema->num_fields(); ++i) {
-      for (size_t j = 0; j < cpu_count; ++j) {
-        if (!column_value_segs[j][i]) {
-          continue;
->>>>>>> 2878cc07
         }
       }
     }
-<<<<<<< HEAD
 
     {
       auto timer = DEBUG_TIMER("finish builders");
@@ -875,12 +810,6 @@
 
         result_columns[i] = finishColumnBuilder(builders[i]);
       }
-=======
-  } else {
-    row_count = fetch(column_values, null_bitmaps, size_t(0), entry_count);
-    for (int i = 0; i < schema->num_fields(); ++i) {
-      append(builders[i], *column_values[i], null_bitmaps[i]);
->>>>>>> 2878cc07
     }
   }
 
@@ -1096,35 +1025,7 @@
   }
 }
 
-<<<<<<< HEAD
-template <typename BuilderType, typename C_TYPE>
-void ArrowResultSetConverter::appendToColumnBuilder(ColumnBuilder& column_builder,
-                                                    int8_t* data,
-                                                    size_t entry_count,
-                                                    const uint8_t* is_valid) const {
-  C_TYPE* vals = reinterpret_cast<C_TYPE*>(data);
-
-  if (scale_epoch_values<BuilderType>()) {
-    auto scale_sec_to_millisec = [](auto seconds) { return seconds * kMilliSecsPerSec; };
-    auto scale_values = [&](auto epoch) {
-      return std::is_same<BuilderType, Date32Builder>::value
-                 ? DateConverters::get_epoch_days_from_seconds(epoch)
-                 : scale_sec_to_millisec(epoch);
-    };
-    std::transform(vals, vals + entry_count, vals, scale_values);
-  }
-
-  auto typed_builder = static_cast<BuilderType*>(column_builder.builder.get());
-  if (is_valid) {
-    CHECK(column_builder.field->nullable());
-    ARROW_THROW_NOT_OK(typed_builder->APPENDVALUES(vals, entry_count, is_valid));
-  } else {
-    ARROW_THROW_NOT_OK(typed_builder->APPENDVALUES(vals, entry_count));
-  }
-}
-=======
 }  // namespace
->>>>>>> 2878cc07
 
 void ArrowResultSetConverter::append(
     ColumnBuilder& column_builder,
@@ -1182,64 +1083,6 @@
   }
 }
 
-void ArrowResultSetConverter::append(ColumnBuilder& column_builder,
-                                     int8_t* data,
-                                     size_t entry_count,
-                                     const uint8_t* is_valid) const {
-  switch (column_builder.physical_type) {
-    case kBOOLEAN:
-      appendToColumnBuilder<BooleanBuilder, uint8_t>(
-          column_builder, data, entry_count, is_valid);
-      break;
-    case kTINYINT:
-      appendToColumnBuilder<Int8Builder, int8_t>(
-          column_builder, data, entry_count, is_valid);
-      break;
-    case kSMALLINT:
-      appendToColumnBuilder<Int16Builder, int16_t>(
-          column_builder, data, entry_count, is_valid);
-      break;
-    case kINT:
-      appendToColumnBuilder<Int32Builder, int32_t>(
-          column_builder, data, entry_count, is_valid);
-      break;
-    case kBIGINT:
-      appendToColumnBuilder<Int64Builder, int64_t>(
-          column_builder, data, entry_count, is_valid);
-      break;
-    case kFLOAT:
-      appendToColumnBuilder<FloatBuilder, float>(
-          column_builder, data, entry_count, is_valid);
-      break;
-    case kDOUBLE:
-      appendToColumnBuilder<DoubleBuilder, double>(
-          column_builder, data, entry_count, is_valid);
-      break;
-    case kTIME:
-      appendToColumnBuilder<Time32Builder, int32_t>(
-          column_builder, data, entry_count, is_valid);
-      break;
-    case kTIMESTAMP:
-      appendToColumnBuilder<TimestampBuilder, int64_t>(
-          column_builder, data, entry_count, is_valid);
-      break;
-    case kDATE:
-      device_type_ == ExecutorDeviceType::GPU
-          ? appendToColumnBuilder<Date64Builder, int64_t>(
-                column_builder, data, entry_count, is_valid)
-          : appendToColumnBuilder<Date32Builder, int32_t>(
-                column_builder, data, entry_count, is_valid);
-      break;
-    case kCHAR:
-    case kVARCHAR:
-    case kTEXT:
-    default:
-      // TODO(miyu): support more scalar types.
-      throw std::runtime_error(column_builder.col_type.get_type_name() +
-                               " is not supported in Arrow result sets.");
-  }
-}
-
 // helpers for debugging
 
 #ifdef ENABLE_ARROW_DEBUG
